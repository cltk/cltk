sudo: required

language: python

python:
- '3.6'

before_install:
- sudo rm -f /etc/boto.cfg

install:
- python setup.py install

before_script:
- pip install --upgrade pip
- pip install codecov
- pip install coveralls
- pip install pandas  # for the Indian syllabifier
- pip install greek-accentuation  # for the phonetic transcriber
- pip install fuzzywuzzy
- pip install python-Levenshtein
- pip install gensim  # for word2vec.py
<<<<<<< HEAD
- pip install Sphinx
=======
- pip install numpy scipy scikit-learn
>>>>>>> b0f519c8

script:
  # Notes on nose:
  # Travis CI pre-installs `nose`
  # https://github.com/coagulant/coveralls-python#nosetests
  # http://nose.readthedocs.org/en/latest/plugins/skip.html
- nosetests --no-skip --with-coverage --cover-package=cltk --with-doctest
- ( cd docs && make doctest; )

after_success:
- codecov

deploy:
  provider: pypi
  user: kyle_johnson
  edge:
    branch: v1.8.45
  on:
    branch: master
  password:
    secure: E67ydyMC4HHeJoT8iMwGosS5cd3I1Fd0+FCEmJLsqHWJQ5/ARpPQHh9YSTelWKJg11OQHeIy+4/ny4QR+uPNZ1Ina0iQzdVoqOzPRHyvcahUz4a0t0l27bYwBXVugtZ4BQP7VlH9l5Mt/R9CFp0oV4lPW22s19BJsso+FKCzeoA=<|MERGE_RESOLUTION|>--- conflicted
+++ resolved
@@ -20,11 +20,10 @@
 - pip install fuzzywuzzy
 - pip install python-Levenshtein
 - pip install gensim  # for word2vec.py
-<<<<<<< HEAD
 - pip install Sphinx
-=======
-- pip install numpy scipy scikit-learn
->>>>>>> b0f519c8
+- pip install numpy
+- pip install scipy 
+- pip install scikit-learn
 
 script:
   # Notes on nose:
