[tool.poetry]
name = "cltk"
<<<<<<< HEAD
version = "1.0.7"
=======
version = "1.0.8"
>>>>>>> 0a1542b0
description = "The Classical Language Toolkit"
license = "MIT"
authors = ["Kyle P. Johnson <kyle@kyle-p-johnson.com>", "Patrick J. Burns <patrick@diyclassics.org>", "John Stewart <johnstewart@aya.yale.edu>", "Todd Cook <todd.g.cook@gmail.com>", "Clément Besnier <https://github.com/clemsciences>", "William J. B. Mattingly <https://github.com/wjbmattingly>"]
readme = "README.rst"
homepage = "http://cltk.org"
repository = "https://github.com/cltk/cltk"
documentation = "https://cltk.readthedocs.io/en/latest/"
keywords = ["nlp", "ai", "nltk", "latin", "greek"]
classifiers = [
    "Intended Audience :: Education",
    "Intended Audience :: Religion",
    "Intended Audience :: Science/Research",
    "License :: OSI Approved :: MIT License",
    "Natural Language :: Chinese (Traditional)",
    "Natural Language :: English",
    "Natural Language :: French",
    "Natural Language :: German",
    "Natural Language :: Greek",
    "Natural Language :: Latin",
    "Natural Language :: Russian",
    "Operating System :: POSIX",
    "Programming Language :: Python :: 3",
    "Topic :: Scientific/Engineering :: Artificial Intelligence",
    "Topic :: Text Processing",
    "Topic :: Text Processing :: General",
    "Topic :: Text Processing :: Linguistic",
]

[tool.poetry.dependencies]
python = "^3.7"
gitpython = "^3.0"
requests = "^2.22.0"
tqdm = "^4.41.1"
fasttext = "^0.9.1"
gensim = "^3.8.1"
boltons = "^20.0.0"
greek-accentuation = "^1.2.0"
python-Levenshtein = "^0.12.0"
stanza = "^1.0.0"
nltk = "^3.5"
stringcase = "^1.2"
spacy = "^2.3.5"
PyYAML = "^5.4.1"

[tool.poetry.dev-dependencies]
pytest = "^6.1.1"
nose = "^1.3"
ipython = "^7.7"
pylint = "^2.3"
sphinx = "^3.2"
coverage = "^4.5"
pylint-json2html = "^0.1.0"
tox = "^3.20"
tox-pyenv = "^1.1"
pytest-cov = "^2.7"
rtd-poetry = "^0.1.0"
sphinx-autodoc-typehints = "^1.11"
pre-commit = "2.7.1"
mypy = "^0.782"
lxml = "^4.4"
black = "^20.8b1"
isort = "^5.5.4"

[build-system]
requires = ["poetry>=0.12"]
build-backend = "poetry.masonry.api"<|MERGE_RESOLUTION|>--- conflicted
+++ resolved
@@ -1,10 +1,6 @@
 [tool.poetry]
 name = "cltk"
-<<<<<<< HEAD
-version = "1.0.7"
-=======
 version = "1.0.8"
->>>>>>> 0a1542b0
 description = "The Classical Language Toolkit"
 license = "MIT"
 authors = ["Kyle P. Johnson <kyle@kyle-p-johnson.com>", "Patrick J. Burns <patrick@diyclassics.org>", "John Stewart <johnstewart@aya.yale.edu>", "Todd Cook <todd.g.cook@gmail.com>", "Clément Besnier <https://github.com/clemsciences>", "William J. B. Mattingly <https://github.com/wjbmattingly>"]
