--- conflicted
+++ resolved
@@ -74,11 +74,7 @@
 JV_REPLACER = JVReplacer()
 
 
-<<<<<<< HEAD
-class AEOEReplacer:  # pylint: disable=too-few-public-methods
-=======
 class LigatureReplacer:  # pylint: disable=too-few-public-methods
->>>>>>> 357b30fc
     """Replace 'œæ' with AE, 'Œ Æ' with OE.
     Classical Latin wrote the o and e separately (as has today again become the general practice),
     but the ligature was used by medieval and early modern writings, in part because the
@@ -89,11 +85,7 @@
     letter in the alphabets of some languages, including Danish, Norwegian, Icelandic, and Faroese.
     See: https://en.wikipedia.org/wiki/%C3%86
 
-<<<<<<< HEAD
-    >>> replacer = AEOEReplacer()
-=======
     >>> replacer = LigatureReplacer()
->>>>>>> 357b30fc
     >>> replacer.replace("mæd")
     'maed'
 
@@ -103,11 +95,7 @@
     """
 
     def __init__(self):
-<<<<<<< HEAD
-        """Initialization for AEOEReplacer, reads replacement pattern tuple."""
-=======
         """Initialization for LigatureReplacer, reads replacement pattern tuple."""
->>>>>>> 357b30fc
         patterns = [(r"œ", "oe"), (r"æ", "ae"), (r"Œ", "OE"), (r"Æ", "AE")]
         self.patterns = [(re.compile(regex), repl) for (regex, repl) in patterns]
 
@@ -118,11 +106,7 @@
         return text
 
 
-<<<<<<< HEAD
-LIGATURE_REPLACER = AEOEReplacer()
-=======
 LIGATURE_REPLACER = LigatureReplacer()
->>>>>>> 357b30fc
 
 
 def dehyphenate(text: str) -> str:
