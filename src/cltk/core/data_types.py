"""Custom data types for the CLTK. These types form the building blocks
of the NLP pipeline.


>>> from cltk.core.data_types import Language
>>> from cltk.core.data_types import Word
>>> from cltk.core.data_types import Process
>>> from cltk.core.data_types import Doc
>>> from cltk.core.data_types import Pipeline
"""

import importlib
from abc import ABC, abstractmethod
from dataclasses import dataclass
from typing import Dict, List, Type, Union

import numpy as np
import stringcase as sc

from cltk.morphology.morphosyntax import (
    MorphosyntacticFeature,
    MorphosyntacticFeatureBundle,
)

ud_mod = importlib.import_module("cltk.morphology.universal_dependencies_features")


@dataclass
class Language:
    """For holding information about any given language. Used to
    encode data from ISO 639-3 and Glottolog at
    ``cltk.languages.glottolog.LANGUAGES``. May be extended by
    user for dialects or languages not documented by ISO 639-3.

    >>> from cltk.core.data_types import Language
    >>> from cltk.languages.utils import get_lang
    >>> lat = get_lang("lat")
    >>> isinstance(lat, Language)
    True
    >>> lat
    Language(name='Latin', glottolog_id='lati1261', latitude=41.9026, longitude=12.4502, dates=[], family_id='indo1319', parent_id='impe1234', level='language', iso_639_3_code='lat', type='a')
    """

    name: str  # Glottolog description
    glottolog_id: str
    latitude: float
    longitude: float
    dates: List[int]  # add later; not available from Glottolog or ISO list
    family_id: str  # from Glottolog
    parent_id: str  # from Glottolog
    level: str  # a language or a dialect
    iso_639_3_code: str
    type: str  # "a" for ancient and "h" for historical; this from Glottolog


@dataclass
class Word:
    """Contains attributes of each processed word in a list of
    words. Designed to be used in the ``Doc.words`` dataclass.

    >>> from cltk.core.data_types import Word
    >>> from cltk.languages.example_texts import get_example_text
    >>> get_example_text("lat")[:25]
    'Gallia est omnis divisa i'
    >>> from cltk.languages.utils import get_lang
    >>> lat = get_lang("lat")
    >>> Word(index_char_start=0, index_char_stop=6, index_token=0, string=get_example_text("lat")[0:6], pos="nom")
    Word(index_char_start=0, index_char_stop=6, index_token=0, index_sentence=None, string='Gallia', pos='nom', \
lemma=None, stem=None, scansion=None, xpos=None, upos=None, dependency_relation=None, governor=None, features={}, \
category={}, embedding=None, stop=None, named_entity=None, syllables=None, phonetic_transcription=None)
    """

    index_char_start: int = None
    index_char_stop: int = None
    index_token: int = None
    index_sentence: int = None
    string: str = None
    pos: str = None
    lemma: str = None
    stem: str = None
    scansion: str = None
    xpos: str = None  # treebank-specific POS tag (from stanza)
    upos: str = None  # universal POS tag (from stanza)
    dependency_relation: str = None  # (from stanza)
    governor: int = None
    features: MorphosyntacticFeatureBundle = MorphosyntacticFeatureBundle()
    category: MorphosyntacticFeatureBundle = MorphosyntacticFeatureBundle()
    embedding: np.ndarray = None
    stop: bool = None
    named_entity: bool = None
    syllables: List[str] = None
    phonetic_transcription: str = None

    def __getitem__(
        self, feature_name: Union[str, Type[MorphosyntacticFeature]]
    ) -> List[MorphosyntacticFeature]:
        """Accessor to help get morphosyntatic features from a word object."""
        return self.features[feature_name]

    def __getattr__(self, item: str):
<<<<<<< HEAD
        """Accessor to help get morphosyntatic features from a word object."""
=======
>>>>>>> 8df89a7f
        feature_name = sc.pascalcase(item)
        if feature_name in ud_mod.__dict__:
            return self.features[feature_name]
        else:
            raise AttributeError(item)


@dataclass
class Doc:
    """The object returned to the user from the ``NLP()`` class.
    Contains overall attributes of submitted texts, plus most
    importantly the processed tokenized text ``words``,
    being a list of ``Word`` types.

    >>> from cltk import NLP
    >>> from cltk.languages.example_texts import get_example_text
    >>> cltk_nlp = NLP(language="lat")
    >>> cltk_doc = cltk_nlp.analyze(text=get_example_text("lat"))
    >>> cltk_doc.raw[:38]
    'Gallia est omnis divisa in partes tres'
    >>> isinstance(cltk_doc.raw, str)
    True
    >>> cltk_doc.tokens[:10]
    ['Gallia', 'est', 'omnis', 'divisa', 'in', 'partes', 'tres', ',', 'quarum', 'unam']
    >>> cltk_doc.tokens_stops_filtered[:10]
    ['Gallia', 'omnis', 'divisa', 'partes', 'tres', ',', 'incolunt', 'Belgae', ',', 'aliam']
    >>> cltk_doc.pos[:3]
    ['NOUN', 'AUX', 'PRON']
    >>> cltk_doc.morphosyntactic_features[:3]
    [{Case: [nominative], Degree: [positive], Gender: [feminine], Number: [singular]}, {Mood: [indicative], Number: [singular], Person: [third], Tense: [present], VerbForm: [finite], Voice: [active]}, {Case: [nominative], Degree: [positive], Gender: [feminine], Number: [singular], PrononimalType: [indefinite]}]
    >>> cltk_doc[0].gender
    [feminine]
    >>> cltk_doc[0]['Case']
    [nominative]
    >>> cltk_doc.lemmata[:5]
    ['mallis', 'sum', 'omnis', 'divido', 'in']
    >>> len(cltk_doc.sentences)
    9
    >>> len(cltk_doc.sentences[0])
    26
    >>> type(cltk_doc.sentences[0][2])
    <class 'cltk.core.data_types.Word'>
    >>> cltk_doc.sentences[0][2].string
    'omnis'
    >>> len(cltk_doc.sentences_tokens)
    9
    >>> len(cltk_doc.sentences_tokens[0])
    26
    >>> isinstance(cltk_doc.sentences_tokens[0][2], str)
    True
    >>> cltk_doc.sentences_tokens[0][2]
    'omnis'
    >>> len(cltk_doc.sentences_strings)
    9
    >>> len(cltk_doc.sentences_strings[0])
    150
    >>> isinstance(cltk_doc.sentences_strings[0], str)
    True
    >>> cltk_doc.sentences_strings[1]
    'Hi omnes lingua , institutis , legibus inter se differunt .'
    >>> import numpy as np
    >>> isinstance(cltk_doc.embeddings[1], np.ndarray)
    True
    """

    language: str = None
    words: List[Word] = None
    pipeline: "Pipeline" = None  # Note: type should be ``Pipeline`` w/o quotes
    raw: str = None
    embeddings_model = None

    @property
    def sentences(self) -> List[List[Word]]:
        """Returns a list of lists, with the inner list being a
        list of ``Word`` objects.
        """
        sentences = {}
        for word in self.words:
            sentence = sentences.get(word.index_sentence, {})
            sentence[word.index_token] = word
            sentences[word.index_sentence] = sentence

        sorted_values = lambda dict: [x[1] for x in sorted(dict.items())]

        return [sorted_values(sentence) for sentence in sorted_values(sentences)]

    @property
    def sentences_tokens(self) -> List[List[str]]:
        """Returns a list of lists, with the inner list being a
        list of word token strings.
        """
        sentences_list = self.sentences  # type: List[List[Word]]
        sentences_tokens = list()  # type: List[List[str]]
        for sentence in sentences_list:
            sentence_tokens = [word.string for word in sentence]  # type: List[str]
            sentences_tokens.append(sentence_tokens)
        return sentences_tokens

    @property
    def sentences_strings(self) -> List[str]:
        """Returns a list of strings, with each string being
        a sentence reconstructed from the word tokens.
        """
        sentences_list = self.sentences_tokens  # type: List[List[str]]
        sentences_str = list()  # type: List[str]
        for sentence_tokens in sentences_list:  # type: List[str]
            if self.language == "akk":
                # akk produces List[Tuple[str, str]]
                sentence_tokens_str = " ".join(
                    [tup[0] for tup in sentence_tokens]
                )  # type: str
            else:
                sentence_tokens_str = " ".join(sentence_tokens)  # type: str
            sentences_str.append(sentence_tokens_str)
        return sentences_str

    def _get_words_attribute(self, attribute):
        return [getattr(word, attribute) for word in self.words]

    @property
    def tokens(self) -> List[str]:
        """Returns a list of string word tokens of all words in the doc."""
        tokens = self._get_words_attribute("string")
        return tokens

    @property
    def tokens_stops_filtered(
        self,
    ) -> List[str]:
        """Returns a list of string word tokens of all words in the
        doc, but with stopwords removed.
        """
        tokens = self._get_words_attribute("string")  # type: List[str]
        # create equal-length list of True & False/None values
        is_token_stop = self._get_words_attribute("stop")  # type: List[bool]
        # remove from the token list any who index in ``is_token_stop`` is True
        tokens_no_stops = [
            token for index, token in enumerate(tokens) if not is_token_stop[index]
        ]  # type: List[str]
        return tokens_no_stops

    @property
    def pos(self) -> List[str]:
        """Returns a list of the POS tags of all words in the doc."""
        return self._get_words_attribute("upos")

    @property
    def morphosyntactic_features(self) -> List[Dict[str, str]]:
        """Returns a list of dictionaries containing the morphosyntactic features
        of each word (when available).
        Each dictionary specifies feature names as keys and feature values as values.
        """
        return self._get_words_attribute("features")

    @property
    def lemmata(self) -> List[str]:
        """Returns a list of lemmata, indexed to the word tokens
        provided by `Doc.tokens`.
        """
        return self._get_words_attribute("lemma")

    @property
    def stems(self) -> List[str]:
        """Returns a list of word stems, indexed to the word tokens
        provided by `Doc.tokens`.
        """
        stems = self._get_words_attribute("stem")
        return stems

    def __getitem__(self, word_index: int) -> Word:
        """Indexing operator overloaded to return the `Word` at index `word_index`."""
        return self.words[word_index]

    @property
    def embeddings(self):
        """Returns an embedding for each word.

        TODO: Consider option to use lemma
        """
        return self._get_words_attribute("embedding")


@dataclass
class Process(ABC):
    """For each type of NLP process there needs to be a definition.
    It includes the type of data it expects (``str``, ``List[str]``,
    ``Word``, etc.) and what field within ``Word`` it will populate.
    This base class is intended to be inherited by NLP process
    types (e.g., ``TokenizationProcess`` or ``DependencyProcess``).

    """

    language: str = None

    @abstractmethod
    def run(self, input_doc: Doc) -> Doc:
        pass


@dataclass
class Pipeline:
    """Abstract ``Pipeline`` class to be inherited.

    # TODO: Consider adding a Unicode normalization as a default first Process

    >>> from cltk.core.data_types import Process, Pipeline
    >>> from cltk.languages.utils import get_lang
    >>> from cltk.tokenizers import LatinTokenizationProcess
    >>> a_pipeline = Pipeline(description="A custom Latin pipeline", processes=[LatinTokenizationProcess], language=get_lang("lat"))
    >>> a_pipeline.description
    'A custom Latin pipeline'
    >>> issubclass(a_pipeline.processes[0], Process)
    True
    """

    description: str
    processes: List[Type[Process]]
    language: Language

    def add_process(self, process: Type[Process]):
        self.processes.append(process)<|MERGE_RESOLUTION|>--- conflicted
+++ resolved
@@ -17,10 +17,8 @@
 import numpy as np
 import stringcase as sc
 
-from cltk.morphology.morphosyntax import (
-    MorphosyntacticFeature,
-    MorphosyntacticFeatureBundle,
-)
+from cltk.morphology.morphosyntax import MorphosyntacticFeatureBundle
+from cltk.morphology.universal_dependencies_features import MorphosyntacticFeature
 
 ud_mod = importlib.import_module("cltk.morphology.universal_dependencies_features")
 
@@ -98,10 +96,7 @@
         return self.features[feature_name]
 
     def __getattr__(self, item: str):
-<<<<<<< HEAD
         """Accessor to help get morphosyntatic features from a word object."""
-=======
->>>>>>> 8df89a7f
         feature_name = sc.pascalcase(item)
         if feature_name in ud_mod.__dict__:
             return self.features[feature_name]
