--- conflicted
+++ resolved
@@ -2,20 +2,15 @@
 
 from copy import deepcopy
 from dataclasses import dataclass
-from typing import Dict, List, Optional, Tuple
+from typing import Any, Dict, List, Literal, Optional, Tuple
 
 import spacy
 import stanza
 from boltons.cacheutils import cachedproperty
 
 from cltk.core.data_types import Doc, MorphosyntacticFeature, Process, Word
-<<<<<<< HEAD
-from cltk.dependency.spacy_dep import SpacyWrapper
-from cltk.dependency.stanza_dep import StanzaWrapper
-=======
 from cltk.dependency.spacy_wrapper import SpacyWrapper
 from cltk.dependency.stanza_wrapper import StanzaWrapper
->>>>>>> f145ce5e
 from cltk.dependency.tree import DependencyTree
 from cltk.morphology.morphosyntax import (
     MorphosyntacticFeatureBundle,
@@ -244,7 +239,7 @@
     True
     """
 
-    language: str = None
+    # language: Optional[str] = None
 
     @cachedproperty
     def algorithm(self):
@@ -265,7 +260,7 @@
         return output_doc
 
     @staticmethod
-    def spacy_to_cltk_word_type(spacy_doc: spacy.tokens.Doc):
+    def spacy_to_cltk_word_type(spacy_doc: spacy.tokens.doc.Doc):
         """Take an entire ``spacy`` document, extract
         each word, and encode it in the way expected by
         the CLTK's ``Word`` type.
@@ -293,11 +288,7 @@
                 cltk_word = Word(
                     index_token=spacy_word.i,
                     index_char_start=spacy_word.idx,
-<<<<<<< HEAD
-                    index_char_stop=spacy_word.idx+len(spacy_word),
-=======
                     index_char_stop=spacy_word.idx + len(spacy_word),
->>>>>>> f145ce5e
                     index_sentence=sentence_index,
                     string=spacy_word.text,  # same as ``token.text``
                     # pos= TODO,
@@ -305,19 +296,17 @@
                     upos=spacy_word.pos_,
                     lemma=spacy_word.lemma_,
                     dependency_relation=spacy_word.dep_,
-<<<<<<< HEAD
-                    stop=spacy_word.is_stop
-=======
                     stop=spacy_word.is_stop,
->>>>>>> f145ce5e
                 )
 
                 sent_words[cltk_word.index_token] = cltk_word
                 words_list.append(cltk_word)
 
-<<<<<<< HEAD
         return words_list
 
-=======
-        return words_list
->>>>>>> f145ce5e
+
+@dataclass
+class LatinSpacyProcess(SpacyProcess):
+    """Run a Spacy model."""
+
+    language: Literal["lat"] = "lat"