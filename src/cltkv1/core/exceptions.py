--- conflicted
+++ resolved
@@ -47,10 +47,5 @@
 
 
 class CorpusImportError(Exception):
-<<<<<<< HEAD
     """CLTK exception to use when something goes wrong importing corpora"""
-
-    pass
-=======
-    """CLTK exception to use when something goes wrong importing corpora"""
->>>>>>> 8f6cd482
+    pass