--- conflicted
+++ resolved
@@ -131,20 +131,7 @@
 
     @property
     def tokens(self) -> List[str]:
-        """Returns a list of string word tokens of all words in the doc.
-
-        TODO: Add option to filter stopwords.
-<<<<<<< HEAD
-=======
-
-        >>> from cltkv1 import NLP
-        >>> from cltkv1.utils.example_texts import get_example_text
-        >>> cltk_nlp = NLP(language="lat")
-        >>> cltk_doc = cltk_nlp.analyze(text=get_example_text("lat"))
-        >>> cltk_doc.tokens[:10]
-        ['Gallia', 'est', 'omnis', 'divisa', 'in', 'partes', 'tres', ',', 'quarum', 'unam']
->>>>>>> 04a0bbec
-        """
+        """Returns a list of string word tokens of all words in the doc."""
         tokens = self._get_words_attribute("string")  # type: List[str]
         return tokens
 
