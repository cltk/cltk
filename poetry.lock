--- conflicted
+++ resolved
@@ -231,8 +231,6 @@
 optional = false
 python-versions = ">=2.6, !=3.0.*, !=3.1.*"
 version = "4.4.2"
-<<<<<<< HEAD
-=======
 
 [[package]]
 category = "dev"
@@ -241,7 +239,6 @@
 optional = false
 python-versions = "*"
 version = "0.3.0"
->>>>>>> 77c13ccf
 
 [[package]]
 category = "dev"
@@ -258,7 +255,6 @@
 optional = false
 python-versions = ">=2.7, !=3.0.*, !=3.1.*, !=3.2.*, !=3.3.*, !=3.4.*"
 version = "0.16"
-<<<<<<< HEAD
 
 [[package]]
 category = "main"
@@ -272,8 +268,6 @@
 numpy = "*"
 pybind11 = ">=2.2"
 setuptools = ">=0.7.0"
-=======
->>>>>>> 77c13ccf
 
 [[package]]
 category = "dev"
@@ -285,7 +279,6 @@
 
 [[package]]
 category = "main"
-<<<<<<< HEAD
 description = "Python framework for fast Vector Space Modelling"
 name = "gensim"
 optional = false
@@ -306,8 +299,6 @@
 
 [[package]]
 category = "main"
-=======
->>>>>>> 77c13ccf
 description = "Git Object Database"
 name = "gitdb"
 optional = false
@@ -886,7 +877,6 @@
 optional = false
 python-versions = ">=2.7, !=3.0.*, !=3.1.*, !=3.2.*"
 version = "1.14.0"
-<<<<<<< HEAD
 
 [[package]]
 category = "main"
@@ -903,8 +893,6 @@
 
 [package.extras]
 test = ["mock", "moto (1.3.4)", "pathlib2", "responses", "boto3 (<1.8.0)", "google-compute-engine (2.8.12)"]
-=======
->>>>>>> 77c13ccf
 
 [[package]]
 category = "main"
@@ -1173,11 +1161,7 @@
 name = "virtualenv"
 optional = false
 python-versions = "!=3.0.*,!=3.1.*,!=3.2.*,!=3.3.*,>=2.7"
-<<<<<<< HEAD
-version = "20.0.9"
-=======
 version = "20.0.10"
->>>>>>> 77c13ccf
 
 [package.dependencies]
 appdirs = ">=1.4.3,<2"
@@ -1358,19 +1342,15 @@
 docutils = [
     {file = "docutils-0.16-py2.py3-none-any.whl", hash = "sha256:0c5b78adfbf7762415433f5515cd5c9e762339e23369dbe8000d84a4bf4ab3af"},
     {file = "docutils-0.16.tar.gz", hash = "sha256:c2de3a60e9e7d07be26b7f2b00ca0309c207e06c100f9cc2a94931fc75a478fc"},
-<<<<<<< HEAD
 ]
 fasttext = [
     {file = "fasttext-0.9.1-cp27-cp27m-macosx_10_6_x86_64.whl", hash = "sha256:f79b3447b1612b9b1ad791d4be97db3fecb97762dba01e6fbec389d0d0874772"},
     {file = "fasttext-0.9.1.tar.gz", hash = "sha256:6ead9c6aafe985472066e27c43e33f581b192befd136a84c3c2e8197e7e05be6"},
-=======
->>>>>>> 77c13ccf
 ]
 filelock = [
     {file = "filelock-3.0.12-py3-none-any.whl", hash = "sha256:929b7d63ec5b7d6b71b0fa5ac14e030b3f70b75747cef1b10da9b879fef15836"},
     {file = "filelock-3.0.12.tar.gz", hash = "sha256:18d82244ee114f543149c66a6e0c14e9c4f8a1044b5cdaadd0f82159d6a6ff59"},
 ]
-<<<<<<< HEAD
 gensim = [
     {file = "gensim-3.8.1-cp27-cp27m-macosx_10_6_intel.macosx_10_9_intel.macosx_10_9_x86_64.macosx_10_10_intel.macosx_10_10_x86_64.whl", hash = "sha256:498bc173df0cebb430e01d9860d8cb9a1d4724537da3b3b1b6ec371ddd86794e"},
     {file = "gensim-3.8.1-cp27-cp27m-manylinux1_i686.whl", hash = "sha256:10d0a01a541aa9810add46fe2ccb043a86d99f5075f8dc35466f65949adcb64c"},
@@ -1404,8 +1384,6 @@
     {file = "gensim-3.8.1.win32-py3.6.exe", hash = "sha256:091db4e1489399192214dd2466e7c5b4f9cd82c2ba8dfa468a6572cde11c8558"},
     {file = "gensim-3.8.1.win32-py3.7.exe", hash = "sha256:03edf191f1ada39db767fd593f8f9cee20e25dd17f5df9b8c71a2355113f7e7e"},
 ]
-=======
->>>>>>> 77c13ccf
 gitdb = [
     {file = "gitdb-4.0.2-py3-none-any.whl", hash = "sha256:284a6a4554f954d6e737cddcff946404393e030b76a282c6640df8efd6b3da5e"},
     {file = "gitdb-4.0.2.tar.gz", hash = "sha256:598e0096bb3175a0aab3a0b5aedaa18a9a25c6707e0eca0695ba1a0baf1b2150"},
@@ -1449,13 +1427,10 @@
 jinja2 = [
     {file = "Jinja2-2.11.1-py2.py3-none-any.whl", hash = "sha256:b0eaf100007721b5c16c1fc1eecb87409464edc10469ddc9a22a27a99123be49"},
     {file = "Jinja2-2.11.1.tar.gz", hash = "sha256:93187ffbc7808079673ef52771baa950426fd664d3aad1d0fa3e95644360e250"},
-<<<<<<< HEAD
 ]
 jmespath = [
     {file = "jmespath-0.9.5-py2.py3-none-any.whl", hash = "sha256:695cb76fa78a10663425d5b73ddc5714eb711157e52704d69be03b1a02ba4fec"},
     {file = "jmespath-0.9.5.tar.gz", hash = "sha256:cca55c8d153173e21baa59983015ad0daf603f9cb799904ff057bfb8ff8dc2d9"},
-=======
->>>>>>> 77c13ccf
 ]
 lazy-object-proxy = [
     {file = "lazy-object-proxy-1.4.3.tar.gz", hash = "sha256:f3900e8a5de27447acbf900b4750b0ddfd7ec1ea7fbaf11dfa911141bc522af0"},
@@ -1805,12 +1780,9 @@
 six = [
     {file = "six-1.14.0-py2.py3-none-any.whl", hash = "sha256:8f3cd2e254d8f793e7f3d6d9df77b92252b52637291d0f0da013c76ea2724b6c"},
     {file = "six-1.14.0.tar.gz", hash = "sha256:236bdbdce46e6e6a3d61a337c0f8b763ca1e8717c03b369e87a7ec7ce1319c0a"},
-<<<<<<< HEAD
 ]
 smart-open = [
     {file = "smart_open-1.9.0.tar.gz", hash = "sha256:e64c2b5e62a452fa7fc4d21aecbada826ca21097bbe117841f8f4fc53dbab676"},
-=======
->>>>>>> 77c13ccf
 ]
 smmap = [
     {file = "smmap-3.0.1-py2.py3-none-any.whl", hash = "sha256:5fead614cf2de17ee0707a8c6a5f2aa5a2fc6c698c70993ba42f515485ffda78"},
@@ -1922,13 +1894,8 @@
     {file = "urllib3-1.25.8.tar.gz", hash = "sha256:87716c2d2a7121198ebcb7ce7cccf6ce5e9ba539041cfbaeecfb641dc0bf6acc"},
 ]
 virtualenv = [
-<<<<<<< HEAD
-    {file = "virtualenv-20.0.9-py2.py3-none-any.whl", hash = "sha256:99f131be2f90ff2a8fd711261a27845b6c50fc008bef815e710c7fa844eb1467"},
-    {file = "virtualenv-20.0.9.tar.gz", hash = "sha256:5eba85dfa176fde0425b9b3042ed83f05a1b6309a616b8a3e2a9a94f4bfa27b7"},
-=======
     {file = "virtualenv-20.0.10-py2.py3-none-any.whl", hash = "sha256:10750cac3b5a9e6eed54d0f1f8222c550dc47f84609c95cbc504d44a58a048b8"},
     {file = "virtualenv-20.0.10.tar.gz", hash = "sha256:8512e83f1d90f8e481024d58512ac9c053bf16f54d9138520a0929396820dd78"},
->>>>>>> 77c13ccf
 ]
 wcwidth = [
     {file = "wcwidth-0.1.8-py2.py3-none-any.whl", hash = "sha256:8fd29383f539be45b20bd4df0dc29c20ba48654a41e661925e612311e9f3c603"},
