--- conflicted
+++ resolved
@@ -4,182 +4,9 @@
 Altnordisches Elementarbuch by Friedrich Ranke and Dietrich Hofmann
 """
 
-import re
-from cltk.utils.cltk_logger import logger
+from cltk.phonology.utils import *
 
 __author__ = ["Clément Besnier <clemsciences@gmail.com>"]
-
-# Definition of consonants
-PLACES = ["bilabial", "labio-dental", "dental", "alveolar", "post-alveolar", "retroflex", "palatal", "velar", "uvular",
-          "glottal"]
-MANNERS = ["nasal", "stop", "lateral", "frictative", "trill"]
-
-
-class AbstractConsonant:
-    """
-    Used with AbstractPosition to define an environment of a sound
-    """
-    def __init__(self, place=None, manner=None, voiced=None, ipar=None, geminate=None):
-        if place in PLACES or place is None:
-            self.place = place
-        else:
-            logger.error("Incorrect argument")
-        if manner in MANNERS or manner is None:
-            self.manner = manner
-        else:
-            logger.error("Incorrect argument")
-            raise ValueError
-        if type(voiced) == bool or voiced is None:
-            self.voiced = voiced
-        else:
-            logger.error("Incorrect argument")
-            raise TypeError
-        if type(geminate) == bool or geminate is None:
-            self.geminate = geminate
-        else:
-            logger.error("Incorrect argument")
-            raise TypeError
-        self.ipar = ipar
-
-
-class Consonant(AbstractConsonant):
-    """
-    https://en.wikipedia.org/wiki/Consonant
-    A consonant is defined mostly by the its place (where in the vocal tract the obstruction of the consonant occurs,
-    and which speech organs are involved), its manner  how air escapes from the vocal tract when the consonant or
-    approximant (vowel-like) sound is made), by if it is voiced or not, its length (if it is geminate). An IPA
-    transcription is given (https://en.wikipedia.org/wiki/International_Phonetic_Alphabet)
-    """
-    def __init__(self, place, manner, voiced, ipar, geminate):
-        assert place is not None
-        assert manner is not None
-        assert voiced is not None
-        assert ipar is not None
-        assert geminate is not None
-        AbstractConsonant.__init__(self, place, manner, voiced, ipar, geminate)
-
-    def match(self, abstract_consonant: AbstractConsonant) -> bool:
-        """
-        A real consonant matches an abstract consonant if and only if the required features of the abstract consonant
-        are also features of the real consonant.
-        :param abstract_consonant: AbstractConsonant
-        :return: bool
-        """
-        if isinstance(abstract_consonant, AbstractConsonant):
-            res = True
-            if abstract_consonant.place is not None:
-                res = res and abstract_consonant.place == self.place
-            if abstract_consonant.manner is not None:
-                res = res and abstract_consonant.manner == self.manner
-            if abstract_consonant.voiced is not None:
-                res = res and abstract_consonant.voiced == self.voiced
-            if abstract_consonant.geminate is not None:
-                res = res and abstract_consonant.geminate == self.geminate
-            return res
-        elif abstract_consonant is None:
-            return True
-        else:
-            return False
-
-    def lengthen(self):
-        """
-
-        :return: a new lengthened Consonant
-        """
-        geminate = True
-        if not self.geminate:
-            ipar = self.ipar + "ː"
-        else:
-            ipar = self.ipar
-
-        return Consonant(self.place, self.manner, self.voiced, ipar, geminate)
-
-
-# Vowels
-HEIGHT = ["open", "near-open", "open-mid", "mid", "close-mid", "near-close", "close"]
-BACKNESS = ["front", "central", "back"]
-LENGTHS = ["short", "long", "overlong"]
-
-
-class AbstractVowel:
-    """
-    Used with AbstractPosition to define an environment of a sound
-    """
-    def __init__(self, height=None, backness=None, rounded=None, length=None, ipar=None):
-        if height in HEIGHT or height is None:
-            self.height = height
-        else:
-            logger.error("Incorrect argument")
-            raise ValueError
-        if backness in BACKNESS or backness is None:
-            self.backness = backness
-        else:
-            logger.error("Incorrect argument")
-            raise ValueError
-        if type(rounded) == bool or rounded is None:
-            self.rounded = rounded
-        else:
-            logger.error("Incorrect argument")
-            raise TypeError
-        if length in LENGTHS or length is None:
-            self.length = length
-        else:
-            logger.error("Incorrect argument")
-            raise ValueError
-        self.ipar = ipar
-
-
-class Vowel(AbstractVowel):
-    """
-    https://en.wikipedia.org/wiki/Vowel
-
-    """
-    def __init__(self, height, backness, rounded, length, ipar):
-        assert height is not None
-        assert backness is not None
-        assert rounded is not None
-        assert length is not None
-        assert ipar is not None
-        AbstractVowel.__init__(self, height, backness, rounded, length, ipar)
-
-    def lengthen(self):
-        """
-
-        :return: a new lengthened Vowel
-        """
-        if self.length == "short":
-            length = "long"
-            ipar = self.ipar + "ː"
-        else:
-            ipar = self.ipar
-            length = "short"
-        return Vowel(self.height, self.backness, self.rounded, length, ipar)
-
-    def match(self, abstract_vowel):
-        if isinstance(abstract_vowel, AbstractVowel):
-            res = True
-            if abstract_vowel.height is not None:
-                res = res and abstract_vowel.height == self.height
-            if abstract_vowel.backness is not None:
-                res = res and abstract_vowel.backness == self.backness
-            if abstract_vowel.rounded is not None:
-                res = res and abstract_vowel.rounded == self.rounded
-            if abstract_vowel.length is not None:
-                res = res and abstract_vowel.length == self.length
-            return res
-        elif abstract_vowel is None:
-            return True
-        else:
-            return False
-
-    # def overlengthen(self):
-    #     self.length = "overlong"
-
-    def i_umlaut(self):
-        pass
-
-    def u_umlaut(self):
-        pass
 
 
 a = Vowel("open", "front", False, "short", "a")
@@ -189,7 +16,7 @@
 oe = Vowel("open-mid", "front", True, "short", "œ")
 i = Vowel("close", "front", False, "short", "i")
 y = Vowel("close", "front", True, "short", "y")
-ao = Vowel("open", "back", True, "short", "ɒ"),
+ao = Vowel("open", "back", True, "short", "ɒ")
 oo = Vowel("open-mid", "back", True, "short", "ɔ")
 o = Vowel("close-mid", "back", True, "short", "o")
 u = Vowel("close", "back", True, "short", "u")
@@ -220,81 +47,6 @@
     e.lengthen(), i.lengthen(), o.lengthen(), u.lengthen(),
     y.lengthen(), b, d, f, g, h, k, l, m, n, p, r, s, t, v, th, dh
 ]
-POSITIONS = ["first", "inner", "last"]
-
-
-class AbstractPosition:
-    """
-    This is a position (at the beginning, inside or at the end) that a rule can be applied at,
-     a sound or a set of sounds before and a sound or a set of sounds after
-    """
-    def __init__(self, position, before, after):
-        assert position in POSITIONS
-        self.position = position
-        # assert isinstance(before, AbstractConsonant) or isinstance(before, AbstractVowel)
-        self.before = before
-        # assert isinstance(after, AbstractConsonant) or isinstance(after, AbstractVowel)
-        self.after = after
-
-
-class Position:
-    """
-    This is a position (at the beginning, inside or at the end) of a an observed word, a sound before and a sound after
-    """
-    def __init__(self, position, before, after):
-        assert position in POSITIONS
-        self.position = position
-        assert isinstance(before, Consonant) or isinstance(before, Vowel) or before is None
-        self.before = before
-        assert isinstance(after, Consonant) or isinstance(after, Vowel) or after is None
-        self.after = after
-
-    def real_sound_match_abstract_sound(self, abstract_pos: AbstractPosition) -> bool:
-        """
-        If an observed position
-        :param abstract_pos:
-        :return:
-        """
-        assert isinstance(abstract_pos, AbstractPosition)
-        if self.before is not None and self.after is not None:
-            return self.position == abstract_pos.position and self.before.match(abstract_pos.before) and \
-               self.after.match(abstract_pos.after)
-        elif self.before is None and self.after is None:
-                return self.position == abstract_pos.position
-        elif self.before is None:
-            return self.position == abstract_pos.position and self.after.match(abstract_pos.after)
-        else:
-            return self.position == abstract_pos.position and self.before.match(abstract_pos.before)
-
-
-class Rule:
-    """
-    A Rule iz used to transform one sound to another according to its direct environment
-    (the letter before and the letter after). If a rule is applicable, then it is applied.
-    """
-    def __init__(self, position, temp_sound, estimated_sound):
-        """
-
-        :param position: AbstractPosition
-        :param temp_sound: Vowel or Consonant
-        :param estimated_sound: Vowel or Consonant
-        """
-        assert isinstance(position, AbstractPosition)
-        self.position = position
-        assert isinstance(temp_sound, Vowel) or isinstance(temp_sound, Consonant)
-        self.temp_sound = temp_sound
-        assert isinstance(estimated_sound, Vowel) or isinstance(estimated_sound, Consonant)
-        self.estimated_sound = estimated_sound
-
-    def apply(self, current_position: Position) -> bool:
-        """
-        A Rule is applied if and only if a letter has a direct environment (the sound just before and the sound just
-        after) which matches the environment of Rule
-        :param current_position:
-        :return: bool
-        """
-        return current_position.real_sound_match_abstract_sound(self.position)
-
 
 # IPA Dictionary
 DIPHTHONGS_IPA = {
@@ -404,118 +156,25 @@
 
 # Some Old Norse rules
 # The first rule which matches is retained
-rule_th = [Rule(AbstractPosition("first", None, None), th, th),
-           Rule(AbstractPosition("inner", None, AbstractConsonant(voiced=True)), th, th),
-           Rule(AbstractPosition("inner", AbstractConsonant(voiced=True), None), th, th),
-           Rule(AbstractPosition("inner", None, None), th, dh),
-           Rule(AbstractPosition("last", None, None), th, dh)]
+rule_th = [Rule(AbstractPosition("first", None, []), th, th),
+           Rule(AbstractPosition("inner", [], [AbstractConsonant(voiced=True)]), th, th),
+           Rule(AbstractPosition("inner", [AbstractConsonant(voiced=True)], []), th, th),
+           Rule(AbstractPosition("inner", [], []), th, dh),
+           Rule(AbstractPosition("last", [], None), th, dh)]
 
+rule_f = [Rule(AbstractPosition("first", None, []), f, f),
+          Rule(AbstractPosition("inner", [], [AbstractConsonant(voiced=False)]), f, f),
+          Rule(AbstractPosition("inner", [AbstractConsonant(voiced=False)], []), f, f),
+          Rule(AbstractPosition("inner", [], []), f, v),
+          Rule(AbstractPosition("last", [], None), f, v)]
 
-rule_f = [Rule(AbstractPosition("first", None, None), f, f),
-          Rule(AbstractPosition("inner", None, AbstractConsonant(voiced=False)), f, f),
-          Rule(AbstractPosition("inner", AbstractConsonant(voiced=False), None), f, f),
-          Rule(AbstractPosition("inner", None, None), f, v),
-          Rule(AbstractPosition("last", None, None), f, v)]
 rule_g = [Rule(AbstractPosition("first", None, None), g, g),
-          Rule(AbstractPosition("inner", n, None), g, g),
-          Rule(AbstractPosition("inner", None, AbstractConsonant(voiced=False)), g, k),
-          Rule(AbstractPosition("inner", None, None), g, gh),
-          Rule(AbstractPosition("last", None, None), g, gh)]
+          Rule(AbstractPosition("inner", [n.to_abstract()], None), g, g),
+          Rule(AbstractPosition("inner", None, [AbstractConsonant(voiced=False)]), g, k),
+          Rule(AbstractPosition("inner", [], []), g, gh),
+          Rule(AbstractPosition("last", [], None), g, gh)]
 
 old_norse_rules = []
 old_norse_rules.extend(rule_f)
 old_norse_rules.extend(rule_g)
 old_norse_rules.extend(rule_th)
-<<<<<<< HEAD
-
-
-class Transcriber:
-    """
-    There are two steps to transcribe words:
-        - firstly, a greedy approximation of the pronunciation of word
-        - then, use of rules to precise pronunciation of a preprocessed list of transcribed words
-    """
-    def __init__(self):
-        pass
-
-    def main(self, sentence: str, rules) -> str:
-        translitterated = []
-        sentence = sentence.lower()
-        sentence = re.sub(r"[.\";,:\[\]()!&?‘]", "", sentence)
-        for word in sentence.split(" "):
-            first_res = self.first_process(word)
-            second_res = self.second_process(first_res, rules)
-            translitterated.append(second_res)
-        return "[" + " ".join(translitterated) + "]"
-
-    @staticmethod
-    def first_process(word: str):
-        """
-        Give a greedy approximation of the pronunciation of word
-        :param word:
-        :return:
-        """
-        first_res = []
-        is_repeted = False
-        if len(word) >= 2:
-            for index in range(len(word) - 1):
-                if is_repeted:
-                    is_repeted = False
-                    continue
-                if word[index:index + 2] in DIPHTHONGS_IPA:  # diphthongs
-                    first_res.append(DIPHTHONGS_IPA_class[word[index] + word[index + 1]])
-                    is_repeted = True
-                elif word[index] == word[index+1]:
-                    first_res.append(IPA_class[word[index]].lengthen())
-                    is_repeted = True
-                else:
-                    first_res.append(IPA_class[word[index]])
-            if not is_repeted:
-                first_res.append(IPA_class[word[len(word) - 1]])
-        else:
-            first_res.append(IPA_class[word[0]])
-        return first_res
-
-    @staticmethod
-    def second_process(first_result, rules) -> str:
-        """
-        Use of rules to precise pronunciation of a preprocessed list of transcribed words
-        :param first_result: list(Vowel or Consonant)
-        :param rules: list(Rule)
-        :return: str
-        """
-        res = []
-        if len(first_result) >= 2:
-            for i in range(len(first_result)):
-                if i == 0:
-                    current_pos = Position("first", None, first_result[i])
-                elif i < len(first_result) - 1:
-                    current_pos = Position("inner", first_result[i - 1], first_result[i + 1])
-                else:
-                    current_pos = Position("last", first_result[i - 1], None)
-                found = False
-                for rule in rules:
-                    if rule.temp_sound.ipar == first_result[i].ipar:
-                        if rule.apply(current_pos):
-                            res.append(rule.estimated_sound.ipar)
-                            found = True
-                            break
-                if not found:
-                    res.append(first_result[i].ipar)
-        else:
-            res.append(first_result[0].ipar)
-        return "".join(res)
-
-
-if __name__ == "__main__":
-    example_sentence = "Almáttigr guð skapaði í upphafi himin ok jörð ok alla þá hluti, er þeim fylgja, og " \
-                       "síðast menn tvá, er ættir eru frá komnar, Adam ok Evu, ok fjölgaðist þeira kynslóð ok " \
-                       "dreifðist um heim allan."
-    sentence = "Gylfi konungr var maðr vitr ok fjölkunnigr"
-    tr = Transcriber()
-    transcribed_sentence = tr.main(example_sentence, old_norse_rules)
-    print(transcribed_sentence)
-    transcribed_sentence = tr.main(sentence, old_norse_rules)
-    print(transcribed_sentence)
-=======
->>>>>>> 325d4978
