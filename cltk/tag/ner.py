"""Named entity recognition (NER)."""

from cltk.corpus.utils.importer import CorpusImporter
from nltk.tokenize.punkt import PunktLanguageVars
import os

NER_DICT = {'greek': '~/cltk_data/greek/model/greek_models_cltk/ner/proper_names.txt',
            'latin': '~/cltk_data/latin/model/latin_models_cltk/ner/proper_names.txt',
            'french': 'named_entities.txt'}


def _check_latest_data(lang):
    """Check for presence of proper names dir, clone if not."""

    assert lang in NER_DICT.keys(), \
        'Invalid language. Choose from: {}'.format(', '.join(NER_DICT.keys()))

    ner_file_path = os.path.expanduser(NER_DICT[lang])

    if not os.path.isfile(ner_file_path):
        corpus_importer = CorpusImporter(lang)
        corpus_importer.import_corpus('{}_models_cltk'.format(lang))


def tag_ner(lang, input_text, output_type=list):
    """Run NER for chosen language.
    Choosing output_type=list, returns a list of tuples:
<<<<<<< HEAD
    >>> tag_ner('latin', input_text=text_str, output_type=list)
    >>> [('ut',), ('Venus', 'Entity'), (',',), ('ut',), ('Sirius', 'Entity'),
    (',',), ('ut',), ('Spica', 'Entity')]
    >>> tag_ner('french', input_text=text_str, output_type=list)
    >>> [('Berte', 'Entity'), ('fu',), ('mere',), ('Charlemaine', 'Entity')]
=======
    >>> tag_ner('latin', input_text='ut Venus, ut Sirius, ut Spica', output_type=list)
    [('ut',), ('Venus',), (',',), ('ut',), ('Sirius', 'Entity'), (',',), ('ut',), ('Spica', 'Entity')]
>>>>>>> f054e80c
    """

    _check_latest_data(lang)

    assert lang in NER_DICT.keys(), \
        'Invalid language. Choose from: {}'.format(', '.join(NER_DICT.keys()))
    types = [str, list]
    assert type(input_text) in types, 'Input must be: {}.'.format(', '.join(types))
    assert output_type in types, 'Output must be a {}.'.format(', '.join(types))

    if type(input_text) == str:
        punkt = PunktLanguageVars()
        tokens = punkt.word_tokenize(input_text)
        new_tokens = []
        for word in tokens:
            if word.endswith('.'):
                new_tokens.append(word[:-1])
                new_tokens.append('.')
            else:
                new_tokens.append(word)
        input_text = new_tokens

    ner_file_path = os.path.expanduser(NER_DICT[lang])
    with open(ner_file_path) as file_open:
        ner_str = file_open.read()
    ner_list = ner_str.split('\n')

    ner_tuple_list = []
    for count, word_token in enumerate(input_text):
        match = False
        for ner_word in ner_list:
            # the replacer slows things down, but is necessary
            if word_token == ner_word:
                ner_tuple = (word_token, 'Entity')
                ner_tuple_list.append(ner_tuple)
                match = True
                break
        if not match:
            ner_tuple_list.append((word_token,))

    if output_type is str:
        string = ''
        for tup in ner_tuple_list:
            start_space = ' '
            final_space = ''
            # this is some mediocre string reconstitution
            # maybe not worth the effort
            if tup[0] in [',', '.', ';', ':', '?', '!']:
                start_space = ''
            if len(tup) == 2:
                string += start_space + tup[0] + '/' + tup[1] + final_space
            else:
                string += start_space + tup[0] + final_space
        return string

    return ner_tuple_list<|MERGE_RESOLUTION|>--- conflicted
+++ resolved
@@ -5,8 +5,7 @@
 import os
 
 NER_DICT = {'greek': '~/cltk_data/greek/model/greek_models_cltk/ner/proper_names.txt',
-            'latin': '~/cltk_data/latin/model/latin_models_cltk/ner/proper_names.txt',
-            'french': 'named_entities.txt'}
+            'latin': '~/cltk_data/latin/model/latin_models_cltk/ner/proper_names.txt'}
 
 
 def _check_latest_data(lang):
@@ -25,16 +24,9 @@
 def tag_ner(lang, input_text, output_type=list):
     """Run NER for chosen language.
     Choosing output_type=list, returns a list of tuples:
-<<<<<<< HEAD
-    >>> tag_ner('latin', input_text=text_str, output_type=list)
-    >>> [('ut',), ('Venus', 'Entity'), (',',), ('ut',), ('Sirius', 'Entity'),
-    (',',), ('ut',), ('Spica', 'Entity')]
-    >>> tag_ner('french', input_text=text_str, output_type=list)
-    >>> [('Berte', 'Entity'), ('fu',), ('mere',), ('Charlemaine', 'Entity')]
-=======
     >>> tag_ner('latin', input_text='ut Venus, ut Sirius, ut Spica', output_type=list)
     [('ut',), ('Venus',), (',',), ('ut',), ('Sirius', 'Entity'), (',',), ('ut',), ('Spica', 'Entity')]
->>>>>>> f054e80c
+
     """
 
     _check_latest_data(lang)
