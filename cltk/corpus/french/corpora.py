
FRENCH_CORPORA = [
    {'name': 'french_text_wikisource',
     'origin': 'https:github.com/cltk/french_text_wikisource.git',
     'location': 'remote',
     'type': 'text',
     'encoding': 'utf-8'
     },
    {'name': 'french_lexicon_cltk',
    'origin': 'https://github.com/cltk/french_lexicon_cltk.git',
     'location': 'remote',
     'type': 'text',
     'encoding' : 'utf-8'
     },
<<<<<<< HEAD
    {'name': 'french_data_cltk',
     'origin': 'https:github.com/cltk/french_data_cltk.git',
     'location': 'remote',
     'type': 'text',
     'encoding': 'utf-8'
     }
]
=======
]
>>>>>>> e78d1cfd
<|MERGE_RESOLUTION|>--- conflicted
+++ resolved
@@ -12,7 +12,6 @@
      'type': 'text',
      'encoding' : 'utf-8'
      },
-<<<<<<< HEAD
     {'name': 'french_data_cltk',
      'origin': 'https:github.com/cltk/french_data_cltk.git',
      'location': 'remote',
@@ -20,6 +19,3 @@
      'encoding': 'utf-8'
      }
 ]
-=======
-]
->>>>>>> e78d1cfd
