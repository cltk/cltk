"""Generate Swadesh lists for classical languages

Hebrew list from the work of Issam K. H. Halayqa. See <https://www.academia.edu/7113238/Swadesh_list_vocabulary_basic_list_for_Ugaritic_Phoenician_Biblical_Hebrew_Syriac_and_Arabic>.
"""

__author__ = ['Patrick J. Burns <patrick@diyclassics.org>']
__license__ = 'MIT License. See LICENSE.'

swadesh_eng_old = ['ic, iċċ, ih', 'þū', 'hē', 'wē', 'ġē', 'hīe', 'þēs, þēos, þis', 'sē, sēo, þæt', 'hēr',
                   'þār, þāra, þǣr, þēr', 'hwā', 'hwā, hwæt', 'hwǣr', 'hwanne, hwænne, hwenne', 'hū', 'ne', 'eall',
                   'maniġ, feola, fela', 'sum', 'fēaw, lyt', 'ōþer', 'ān', 'twēġen, twā, tū', 'þrīe, þrēo', 'fēower',
                   'fīf', 'grēat, stōr', 'lang, long', 'wīd, brād', 'þicce', 'hefiġ', 'smæl', 'scort, sceort',
                   'eng, nearu', 'þynn', 'ides, cwēn, wīfmann', 'wer, guma', 'mann', 'ċild, bearn, umbor', 'wīf',
                   'bunda, banda, hūsbonda', 'mōdor', 'fæder', 'dēor', 'fisc', 'fugol', 'hund', 'lūs', 'snaca', 'wyrm',
                   'trēo, bēam', 'weald, fyrhþ', 'sticca', 'wæstm, blǣd, ofett', 'sǣd', 'blæd, lēaf', 'wyrt', 'rind',
                   'blǣd, blōstma', 'græs, gærs', 'rāp, līne, sāl', 'hȳd', 'flǣsc', 'blōd', 'bān', 'fǣtt', 'ǣġ', 'horn',
                   'steort, tæġl', 'feþer', 'hǣr, hēr', 'hēafod, hafola', 'ēare', 'ēaġe', 'nosu', 'mūþ', 'tōþ', 'tunge',
                   'fingernæġel', 'fōt', 'scanca', 'cnēo', 'hand', 'feþera', 'būc', 'þearm', 'heals, hnecca',
                   'hryċġ, bæc', 'brēost', 'heorte', 'lifer', 'drincan', 'etan', 'bītan', 'sūgan, sūcan',
                   'spittan, hrǣċan', 'spīwan', 'blāwan', 'ōþian, ēþian', 'hliehhan', 'sēon', 'hīeran', 'witan, cnāwan',
                   'þenċan', 'ēþian, stincan', 'andrǣdan', 'slǣpan', 'libban, lifian', 'steorfan', 'cwellan', 'feohtan',
                   'huntian', 'hittan, slēan', 'snīþan', 'splātan, clēofan', 'snǣsan, stingan, stician',
                   'screpan, clifrian, pliċġan, clāwian', 'grafan', 'swimman, flēotan', 'flēoġan', 'gangan, onsteppan',
                   'cuman', 'liċġan', 'sittan', 'standan', 'ċierran, hwierfan', 'feallan', 'ġiefan', 'healdan',
                   'þringan, cwȳsan', 'gnīdan', 'wascan', 'wīpian', 'dragan, pullian',
                   'scūfan, þyddan, hrindan, potian', 'weorpan', 'bindan, tīeġan', 'sīwian, sēowian', 'tellan',
                   'cweþan, seċġan', 'singan', 'lācan, pleġan', 'flēotan, flotian, floterian', 'flōwan', 'frēosan',
                   'swellan', 'sōl, sunne', 'mōna', 'steorra, tungol', 'wæter', 'reġn', 'ēa, flōd, strēam',
                   'mere, lacu', 'sǣ', 'sealt', 'stān', 'sand', 'dūst, dust', 'eorþe', 'wolcen', 'mist', 'rodor, lyft',
                   'wind', 'snāw', 'īs', 'rēc, smoca', 'fȳr', 'æsc', 'beornan, biernan, bærnan, ǣlan', 'weġ, pæþ',
                   'beorg', 'rēad', 'grēne', 'ġeolu', 'hwīt', 'sweart, blæc', 'neaht, niht', 'dōgor, dæġ', 'ġēar',
                   'wearm', 'ceald', 'full', 'nēowe, nīwe', 'gamol, eald', 'gōd', 'yfel', 'fūl', 'ādeliht, sol',
                   'ġerād, ġereclīc', 'hwyrflede, seonuwealt', 'scearp', 'dol, dwæs', 'slīc, slieht, smēþe, smōþ',
                   'wǣt', 'sēar, drȳġe', 'riht', 'nēah', 'wīd, feor', 'reht, riht', 'winstre', 'on, æt', 'in', 'mid',
                   'and', 'ġif', 'forþon', 'nama']

swadesh_gr = ['ἐγώ', 'σύ', 'αὐτός, οὗ, ὅς, ὁ, οὗτος', 'ἡμεῖς', 'ὑμεῖς', 'αὐτοί', 'ὅδε', 'ἐκεῖνος',
              'ἔνθα, ἐνθάδε, ἐνταῦθα', 'ἐκεῖ', 'τίς', 'τί', 'ποῦ, πόθι', 'πότε, πῆμος', 'πῶς', 'οὐ, μή', 'πᾶς, ἅπᾱς',
              'πολύς', 'τις', 'ὀλίγος, βαιός, παῦρος', 'ἄλλος, ἕτερος', 'εἷς', 'δύο', 'τρεῖς', 'τέσσαρες', 'πέντε',
              'μέγας', 'μακρός', 'εὐρύς', 'πυκνός', 'βαρύς', 'μῑκρός', 'βραχύς', 'στενός', 'μανός', 'γυνή', 'ἀνήρ',
              'ἄνθρωπος', 'τέκνον, παῖς, παιδίον', 'γυνή', 'ἀνήρ', 'μήτηρ', 'πατήρ', 'ζῷον', 'ἰχθύς', 'ὄρνις, πετεινόν',
              'κύων', 'φθείρ', 'ὄφις', 'ἑρπετόν, σκώληξ, ἕλμινς', 'δένδρον', 'ὕλη', 'βακτηρία, ῥάβδος', 'καρπός',
              'σπέρμα', 'φύλλον', 'ῥίζα', 'φλοιός', 'ἄνθος', 'χλόη', 'δεσμός, σχοινίον', 'δέρμα', 'κρέας', 'αἷμα',
              'ὀστοῦν', 'δημός', 'ᾠόν', 'κέρας', 'οὐρά, κέρκος', 'πτερόν', 'θρίξ, κόμη', 'κεφαλή', 'οὖς', 'ὀφθαλμός',
              'ῥίς', 'στόμα', 'ὀδούς', 'γλῶσσα', 'ὄνυξ', 'πούς', 'κῶλον, σκέλος', 'γόνυ', 'χείρ', 'πτέρυξ',
              'γαστήρ, κοιλία', 'ἔντερα, σπλάγχνα', 'αὐχήν, τράχηλος', 'νῶτον', 'μαστός, στῆθος', 'καρδία', 'ἧπαρ',
              'πίνω', 'ἐσθίω, ἔφαγον', 'δάκνω', 'σπάω', 'πτύω', 'ἐμέω', 'φυσάω', 'πνέω', 'γελάω', 'βλέπω, ὁράω, εἶδον',
              'ἀκούω, ἀΐω', 'οἶδα, γιγνώσκω', 'νομίζω, δοκέω, νοέω, οἴομαι', 'ὀσφραίνομαι', 'φοβέομαι',
              'καθεύδω, εὕδω, εὐνάζομαι, κοιμάομαι, ἰαύω', 'ζάω, βιόω, οἰκέω', 'ἀποθνῄσκω, θνῄσκω, τελευτάω, ὄλομαι',
              'ἀποκτείνω, ἔπεφνον', 'μάχομαι', 'θηρεύω, θηράω, ἰχνεύω, κυνηγετέω, κυνηγέω, σεύω', 'τύπτω', 'τέμνω',
              'σχίζω', 'κεντέω', 'κνάω', 'ὀρύσσω, σκᾰ́πτω', 'νέω, κολυμβάω', 'πέτομαι',
              'περιπατέω, πατέω, στείχω, βαίνω, βαδίζω, πεζεύω, πορεύω', 'ἱκνέομαι, ἵκω, ἔρχομαι, εἶμι', 'κεῖμαι',
              'καθίζω', 'ἵστημι', 'τρέπω', 'πίπτω', 'παρέχω, δίδωμι', 'ἔχω', 'πιέζω', 'τρίβω', 'λούω, πλύνω, νίπτω',
              'ἀπομάσσω', 'ἕλκω', 'ὠθέω', 'ῥίπτω, βάλλω', 'δέω', 'ῥάπτω', 'ἀριθμέω', 'φημί, λέγω, ἐνέπω', 'ἀείδω',
              'παίζω', 'νέω', 'ῥέω', 'πήγνυμαι', 'αὐξάνω', 'ἥλιος', 'σελήνη', 'ἀστήρ', 'ὕδωρ', 'ὑετός, βροχή',
              'ποταμός', 'λίμνη', 'θάλασσα, πέλαγος, πόντος', 'ἅλς', 'λίθος', 'ἄμμος', 'κόνις', 'γῆ, χθών', 'νέφος',
              'ὀμίχλη', 'οὐρανός', 'ἄνεμος', 'χιών', 'κρύσταλλος', 'καπνός', 'πῦρ', 'τέφρα', 'καίω', 'ὁδός',
              'ἄκρα, ὄρος, βουνός', 'ἐρυθρός, πυρρός', 'χλωρός', 'ξανθός', 'λευκός', 'μέλας', 'νύξ', 'ἡμέρα, ἦμαρ',
              'ἔτος', 'θερμός', 'ψυχρός', 'μεστός, πλήρης', 'νέος', 'παλαιός', 'ἀγαθός', 'κακός', 'σαπρός', 'θολερός',
              'εὐθύς, ὀρθός', 'κυκλοτερής', 'τομός, ὀξύς', 'ἀμβλύς, βαρύς', 'λεῖος', 'ὑγρός', 'ξηρός', 'δίκαιος',
              'ἐγγύς', 'μακράν', 'δεξιός', 'ἀριστερός, εὐώνυμος', 'ἐν', 'ἐν', 'μετά, σύν', 'καί, τε', 'εἰ', 'ὅτι',
              'ὄνομα']

swadesh_hi = ['मैं', 'तू', 'वह', 'हम', 'तुम', 'वे', 'यह', 'वह', 'यहाँ', 'वहाँ', 'कौन', 'क्या', 'कहाँ', 'कब', 'कैसा',
              'नहीं', 'सब', 'बहुत', 'कुछ', 'थोड़ा', 'दूसरा', 'एक', 'दो', 'तीन', 'चार', 'पाँच', 'बड़ा', 'लम्बा', 'चौड़ा',
              'गाढ़ा', 'भारी', 'छोटा', 'छोटा', 'तंग', 'पतला', 'औरत', 'आदमी', 'इंसान', 'बच्चा', 'पत्नी', 'पति', 'माता',
              'पिता', 'जानवर', 'मछली', 'चिड़िया', 'कुत्ता', 'जूँ', 'साँप', 'कीड़ा', 'पेड़', 'जंगल', 'डण्डा', 'फल',
              'बीज', 'पत्ता', 'जड़', 'छाल', 'फूल', 'घास', 'रस्सी', 'त्वचा', 'माँस', 'ख़ून', 'हड्डी', 'चरबी', 'अंडा',
              'सींग', 'पूँछ', 'पंख', 'बाल', 'सर', 'कान', 'आँख', 'नाक', 'मुँह', 'दाँत', 'जीभ', 'नाख़ुन', 'पैर', 'टांग',
              'घुटना', 'हाथ', 'पंख', 'पेट', 'अंतड़ी', 'गरदन', 'पीठ', 'छाती', 'दिल', 'जिगर', 'पीना', 'खाना', 'काटना',
              'चूसना', 'थूकना', 'उल्टी करना', 'फूँक मारना', 'साँस लेना', 'हँसना', 'देखना', 'सुनना', 'जानना', 'सोचना',
              'सूंघना', '(से) डरना ((se) ḍarnā', 'सोना', 'जीना', 'मरना', 'मारना', 'लड़ना', 'शिकार करना', 'मारना',
              'काटना', 'बंटना', 'भोंकना', 'खरोंचना', 'खोदना', 'तैरना', 'उड़ना', 'चलना', 'आना', 'लेटना', 'बैठना',
              'खड़ा होना', 'मुड़ना', 'गिरना', 'देना', 'पकड़ना', 'घुसा देना', 'मलना', 'धोना', 'पोंछना', 'खींचना',
              'धक्का देना', 'फेंकना', 'बाँधना', 'सीना', 'गिनना', 'कहना', 'गाना', 'खेलना', 'तैरना', 'बहना', 'जमना',
              'सूजना', 'सूरज', 'चांद', 'तारा', 'पानी', 'बारिश', 'नदी', 'झील', 'समन्दर', 'नमक', 'पत्थर', 'रेत', 'धूल',
              'धरती', 'बादल', 'धुंध', 'आसमान', 'हवा', 'बर्फ़', 'बर्फ़', 'धुआँ', 'आग', 'राख', 'जलना', 'सड़क', 'पहाड़',
              'लाल', 'हरा', 'पीला', 'सफ़ेद', 'काला', 'रात', 'दिन', 'साल', 'गर्म', 'ठंडा', 'पूरा', 'नया', 'पुराना',
              'अच्छा', 'बुरा', 'सड़ा', 'गन्दा', 'सीधा', 'गोल', 'तीखा', 'कुंद', 'चिकना', 'गीला', 'सूखा', 'सही', 'नज़दीक',
              'दूर', 'दायाँ', 'बायाँ', 'पे', 'में', 'के साथ', 'और', 'अगर', 'क्योंकि', 'नाम']

swadesh_la = ['ego', 'tū', 'is, ea, id', 'nōs', 'vōs', 'eī, iī, eae, ea', 'hic, haec, hoc', 'ille, illa, illud', 'hīc',
              'illic, ibi', 'quis, quae', 'quid', 'ubi', 'cum', 'quōmodō', 'nōn, nē', 'omnēs, omnia',
              'multī, multae, multa', 'aliquī, aliqua, aliquod', 'paucī, paucae, pauca', 'alter, alius', 'ūnus', 'duō',
              'trēs', 'quattuor', 'quīnque', 'magnus', 'longus', 'lātus', 'crassus', 'gravis', 'parvus', 'brevis',
              'angustus', 'gracilis', 'fēmina', 'vir', 'homō', 'puer', 'uxor, mulier', 'marītus', 'māter', 'pater',
              'animal', 'piscis', 'avis', 'canis', 'pēdīculus', 'serpens', 'vermis', 'arbor', 'silva', 'hasta, pālus',
              'fructus', 'sēmen', 'folium', 'rādix', 'cortex', 'flōs', 'herba', 'chorda', 'cutis', 'carō', 'sanguis',
              'os', 'pinguāmen', 'ōvum', 'cornū', 'cauda', 'penna', 'pilus', 'caput', 'auris', 'oculus', 'nāsus, nāris',
              'ōs', 'dens', 'lingua', 'unguis', 'pēs', 'crūs', 'genū', 'manus', 'āla', 'venter, abdōmen', 'viscera',
              'cervix', 'dorsum', 'mamma', 'cor', 'iecur', 'bibere', 'edere', 'mordēre', 'sūgere', 'spuere', 'vomere',
              'īnflāre', 'respīrāre', 'rīdēre', 'vidēre', 'audīre', 'scīre', 'cōgitāre, putāre, existimāre', 'olfacere',
              'timēre', 'dormīre', 'vīvere', 'morī', 'necāre', 'luctārī', 'vēnārī', 'pellere', 'secāre', 'dīvidere',
              'pungere', 'scabere', 'fodere', 'nāre, natāre', 'volāre', 'ambulāre', 'venīre', 'cubāre', 'sedēre',
              'stāre', 'vertere', 'cadere', 'dare', 'tenēre', 'exprimere', 'fricāre', 'lavāre', 'tergēre', 'trahere',
              'pellere', 'iacere', 'ligāre', 'cōnsuere', 'computāre, numerāre', 'dīcere', 'canere', 'ludere',
              'fluctuāre', 'fluere', 'gelāre', 'augēre', 'sol', 'lūna', 'stella', 'aqua', 'pluvia',
              'flūmen, fluvius, amnis', 'lacus', 'mare', 'sal', 'saxum, lapis, petra', 'harēna', 'pulvis',
              'humus, terra, ager', 'nūbēs, nebula', 'cālīgō, nebula, tenebrae', 'caelum', 'ventus', 'nix', 'gelū',
              'fūmus', 'ignis', 'cinis', 'ūrere, flammāre', 'via', 'mons', 'ruber, rūfus', 'viridis', 'croceus',
              'albus, candidus', 'āter, niger', 'nox', 'dies', 'annus', 'calidus', 'frigidus', 'plēnus', 'novus',
              'vetus', 'bonus', 'malus', 'putridus', 'immundus', 'rectus', 'rotundus', 'acūtus', 'hebes', 'suāvis',
              'humidus, aqueus', 'siccus', 'rectus', 'propinquus, proximus', 'longus', 'dexter', 'laevus, sinister',
              'ad, in', 'in', 'cum', 'et, -que', 'si', 'quod', 'nōmen']

swadesh_old_norse = ["ek", "þú", "hann", "vér", "þér", "þeir", "sjá, þessi", "sá", "hér", "þar", "hvar", "hvat", "hvar",
                     "hvenær", "hvé", "eigi", "allr", "margr", "nǫkkurr", "fár", "annarr", "einn", "tveir", "þrír",
                     "fjórir", "fimm", "stórr", "langr", "breiðr", "þykkr", "þungr", "lítill", "stuttr", "mjór",
                     "þunnr", "kona", "karl", "maðr", "barn", "kona", "bóndi", 'móðir', "faðir", "dýrr", "fiskr",
                     "fugl", "hundr", "lús", "snókr", "ormr", "tré", "skógr", "stafr", "ávǫxtr", "fræ", "lauf", "rót",
                     "bǫrkr", "blóm", "gras", "reip", "húð", "kjǫt", "blóð", "bein", "fita", "egg", "horn", "hali",
                     "fjǫðr", "hár", "hǫfuð", "eyra", "auga", "nef", "munnr", "tǫnn", "tunga", "nagl", "fótr", "leggr",
                     "kné", "hǫnd", "vængr", "magi", "iinyfli", "hals", "bak", "brjóst", "hjarta", "lifr", "drekka",
                     "eta", "bíta", "súga", "spýta", ", hrækja", "", "blása", "anda", "hlæja", "sjá", "heyra", "vita",
                     "þýkkja", "þefa", "ugga", "sofa", "lifa", "deyja", "drepa", "hals", "bak", "berja", "skera",
                     "kljúfa""stinga", "klóra", "grafa", "synda", "fljúga", "ganga", "koma", "liggja", "sitja",
                     "standa", "snúa", "falla", "gefa", "halda", "kreista", "gnúa", "þvá", "þurka", "draga", "ýta",
                     "kasta", "kasta", "binda", "sauma", "telja", "segja", "syngja", "leika", "flóta", "streyma",
                     "frjósa", "þrútna", "sól", "tungl", "stjarna", "vatn", "regn", "á", "vatn", "hav", "salt",
                     "steinn", "sandr", "ryk", "jörð", "ský", "þoka", "himinn", "vindr", "snjór", "íss", "reykr", "ild",
                     "eldr", "aska", "brenna", "vegr", "fjall", "rauðr", "grœnn", "gulr", "hvítr", "svartr", "nótt",
                     "dagr", "ár", "heitr", "kaldr", "fullr", "nýr", "gamall", "góðr", "illr", "rottin", "skitinn",
                     "beinn", "kringlóttr", "beittr", "", "sleipr", "blautr", "þurr", "réttr", "nálægr", "langr",
                     "hœgr", "vinstri", "hjá", "í", "með", "ok", "ef", "því at",
                     "nafn"]  # pylint: disable=line-too-long

swadesh_pt_old = ['eu', 'tu', 'ele', 'nos', 'vos', 'eles', 'esto, aquesto', 'aquelo', 'aqui', 'ali', 'quen', 'que', 'u',
                  'quando', 'como', 'non', 'todo', 'muito', 'algũus', 'pouco', 'outro', 'un, ũu', 'dous', 'tres',
                  'quatro', 'cinco', 'grande, gran', 'longo', 'ancho', 'grosso', 'pesado', 'pequeno', 'curto',
                  'estreito', 'magro', 'moller, dona', 'ome', 'ome, pessõa', 'infante, meninno, creatura', 'moller',
                  'marido', 'madre, mãi', 'padre, pai', 'besta, bestia, bescha', 'peixe', 'ave', 'can', 'peollo',
                  'coobra', 'vermen', 'arvor', 'furesta, mata, monte', 'baston, pao', 'fruita, fruito', 'semente',
                  'folla', 'raiz', 'cortiça', 'fror, flor', 'erva', 'corda', 'pele', 'carne', 'sangui, sangue', 'osso',
                  'gordura', 'ovo', 'corno', 'rabo', 'pena', 'cabelo', 'cabeça', 'orella', 'ollo', 'nariz', 'boca',
                  'dente', 'lingua', 'unna, unlla', 'pee, pe', 'perna', 'gẽollo', 'mão', 'aa', 'ventre', 'tripas',
                  'colo', 'costas', 'peito, sẽo', 'coraçon', 'figado', 'bever', 'comer', 'morder', 'mamar', 'cospir',
                  '', 'soprar', '', 'riir', 'veer', 'ouvir, oir, ascuitar', 'saber', 'pensar', 'cheirar', 'temer',
                  'dormir', 'viver', 'morrer', 'matar', 'pelejar', 'caçar', 'bater', 'cortar, partir', '', 'acuitelar',
                  'rascar', 'cavar', 'nadar', 'voar', 'andar', 'vĩir', 'jazer, deitar', 'sentar', 'levantar', '',
                  'caer', 'dar', 'tẽer', 'apertar', '', 'lavar', 'terger, enxugar', 'puxar', 'empuxar', 'lançar',
                  'atar', 'coser', 'contar', 'contar, dizer, falar', 'cantar', 'jogar', 'boiar', 'correr',
                  'gelar, *gear', 'inchar', 'sol', 'lũa', 'estrela', 'agua', 'chuvia', 'rio', 'lago', 'mar', 'sal',
                  'pedra', 'arẽa', 'poo', 'terra', 'nuve', 'nevoeiro', 'ceo', 'vento', 'neve', 'geo', 'fumo, fumaz',
                  'fogo', 'cĩisa', 'queimar, arder', 'caminno, via', 'montanna, monte', 'vermello', 'verde', 'amarelo',
                  'branco', 'negro', 'noite', 'dia', 'ano', 'caente', 'frio', 'chẽo', 'novo', 'vello, antigo',
                  'bon, bõo', 'mal, mao', 'podre', 'lixoso', 'estreito', 'redondo', 'amoado', 'romo', 'chão', 'mollado',
                  'seco', 'reito, dereito', 'preto', 'longe', 'dereita', 'sẽestra', 'a', 'en', 'con', 'e', 'se',
                  'porque', 'nome']

swadesh_sa = ['अहम्', 'त्वम्', 'स', 'वयम्, नस्', 'यूयम्, वस्', 'ते', 'इदम्', 'तत्', 'अत्र', 'तत्र', 'क', 'किम्',
              'कुत्र', 'कदा', 'कथम्', 'न', 'सर्व', 'बहु', 'किञ्चिद्', 'अल्प', 'अन्य', 'एक', 'द्वि', 'त्रि', 'चतुर्',
              'पञ्चन्', 'महत्', 'दीर्घ', 'उरु', 'घन', 'गुरु', 'अल्प', 'ह्रस्व', 'अंहु', 'तनु', 'स्त्री', 'पुरुष, नर',
              'मनुष्य, मानव', 'बाल, शिशु', 'पत्नी, भार्या', 'पति', 'मातृ', 'पितृ', 'पशु', 'मत्स्य', 'वि, पक्षिन्',
              'श्वन्', 'यूका', 'सर्प', 'कृमि', 'वृक्ष, तरु', 'वन', 'दण्ड', 'फल', 'बीज', 'पत्त्र', 'मूल', 'त्वच्',
              'पुष्प', 'तृण', 'रज्जु', 'चर्मन्, त्वच्', 'मांस', 'रक्त, असृज्', 'अस्थि', 'पीवस्, मेदस्', 'अण्ड', 'शृङ्ग',
              'पुच्छ', 'पर्ण', 'केश', 'शिरस्', 'कर्ण', 'अक्षि', 'नासा', 'वक्त्र, मुख', 'दन्त', 'जिह्वा', 'नख', 'पद',
              'जङ्घ', 'जानु', 'हस्त, पाणि', 'पक्ष', 'उदर', 'अन्त्र, आन्त्र, गुद', 'गल, ग्रीवा', 'पृष्ठ', 'स्तन', 'हृदय',
              'यकृत्', 'पिबति', 'खादति, अत्ति', 'दशति', 'धयति', 'ष्ठीवति', 'वमति', 'वाति', 'अनिति', 'स्मयते, हसति',
              'पश्यति, √दृश्', 'शृणोति', 'जानाति', 'मन्यते, चिन्तयति', 'जिघ्रति', 'बिभेति, भयते', 'स्वपिति', 'जीवति',
              'म्रियते', 'हन्ति', 'युध्यते', 'वेति', 'हन्ति, ताडयति', 'कृन्तति', 'भिनत्ति', 'विधति', 'लिखति', 'खनति',
              'प्लवते', 'पतति', 'एति, गच्छति, चरति', 'आगच्छति', 'शेते', 'सीदति', 'तिष्ठति', 'वर्तते', 'पद्यते', 'ददाति',
              'धरति', 'मृद्नाति', 'घर्षति', 'क्षालयति', 'मार्ष्टि', 'कर्षति', 'नुदति', 'क्षिपति', 'बध्नाति, बन्धति',
              'सीव्यति', 'गणयति, कलते', 'वक्ति', 'गायति', 'दीव्यति', 'प्लवते', 'सरति, क्षरति', 'शीयते', 'श्वयति',
              'सूर्य, रवि, सूर, भास्कर', 'मास, चन्द्रमस्, चन्द्र', 'नक्षत्र, स्तृ, तारा',
              'जल, अप्, पानीय, वारि, उदन्, तोज', 'वर्ष', 'नदी', 'सरस्', 'समुद्र', 'लवण', 'अश्मन्', 'पांसु, शिकता',
              'रेणु', 'क्षम्, पृथ्वी', 'नभस्, मेघ', 'मिह्', 'आकाश', 'वायु, वात', 'हिम, तुषार, तुहिन', 'हिम', 'धूम',
              'अग्नि', 'आस', 'दहति', 'पथ, अध्वन्, मार्ग', 'गिरि, पर्वत', 'रक्त, रोहित', 'हरित्, हरित, पालाश, पलाश',
              'पीत, पीतल', 'श्वेत', 'कृष्ण', 'रात्रि, नक्ति, क्षप्, रजनी', 'दिन, अहर्, दिवस', 'वर्ष, संवत्सर', 'तप्त',
              'शीत', 'पूर्ण', 'नव, नूतन', 'जीर्ण, वृद्ध, पुरातन', 'वसु, भद्र', 'पाप, दुष्ट', 'पूति', 'मलिन, समल',
              'ऋजु, साधु', 'वृत्त, वर्तुल', 'तीक्ष्ण', 'कुण्ठ', 'श्लक्ष्ण, स्निग्ध', 'आर्द्र, क्लिन्न', 'शुष्क',
              'शुद्ध, सत्य', 'नेद, प्रति', 'दूर', 'दक्षिण', 'सव्य', 'काश्यां', 'अंतरे, मध्ये', 'सह', 'च', 'यदि', 'हि',
              'नामन्']

swadesh_txb = ['ñäś', 'tuwe', 'su', 'wes', 'yes', 'cey', 'se', 'su, samp', 'tane', 'tane, omp', 'kᵤse', 'kᵤse', 'ente',
               'ente', 'mäkte', 'mā', 'poñc', 'māka', 'ṣemi', 'totka', 'allek', 'ṣe', 'wi', 'trey', 'śtwer', 'piś',
               'orotstse', 'pärkare', 'aurtstse', '', 'kramartse', 'lykaśke, totka', '', '', '', 'klyiye, śana',
               'eṅkwe', 'śaumo', 'śamaśke', 'śana', 'petso', 'mācer', 'pācer', 'luwo', 'laks', 'salamo luwo', 'ku',
               'pärśeriñ', 'arṣāklo, auk', 'yel', 'stām', 'wartto, karāś', 'śakātai', 'oko', 'sārm, śäktālye', 'pilta',
               'witsako', 'enmetre', 'pyāpyo', 'atiyai', '', 'ewe, yetse', 'misa', 'yasar', 'āy, āsta pl', 'ṣalype', '',
               'krorīyai', 'pako', 'paruwa', 'matsi', 'āśce', 'klautso', 'ek', 'meli', 'koyṃ', 'keme', 'kantwo', '',
               'paiyye', 'ckāckai', 'keni', 'ṣar', '', 'kātso', 'kātso', 'kor', 'sark', 'päścane', 'arañce', 'wästarye',
               'yokäṃ', 'śuwaṃ', '', '', 'pitke', 'aṅkaiṃ', 'pinaṣṣnäṃ', 'anāṣṣäṃ, satāṣṣäṃ', 'ker-', 'lkāṣṣäṃ',
               'klyauṣäṃ', 'aiśtär, kärsanaṃ', 'pälskanaṃ', 'warṣṣäṃ', 'prāskaṃ', 'kläntsaṃ', 'śaiṃ', 'sruketär',
               'kauṣäṃ', 'witāre', 'śerītsi', 'karnäṣṣäṃ', 'karsnaṃ, latkanaṃ', 'kautanaṃ', 'tsopäṃ', '', 'rapanaṃ',
               'nāṣṣäṃ', 'pluṣäṃ', 'yaṃ', 'känmaṣṣäṃ', 'lyaśäṃ', 'ṣamäṃ, āṣṣäṃ', 'kaltär', 'kluttaṅktär, sporttotär',
               'kloyotär', 'aiṣṣäṃ', '', 'klupnātär, nuskaṣṣäṃ', 'lyuwetär, kantanatär', 'laikanatär', 'lyyāstär',
               'slaṅktär', 'nätkanaṃ', 'karṣṣäṃ, saläṣṣäṃ', 'śanmästär, kärkaṣṣäṃ', '', 'ṣäṃṣtär', 'weṣṣäṃ', 'piyaṃ',
               'kāñmäṃ', 'pluṣäṃ', 'reṣṣäṃ', '', 'staukkanatär', 'kauṃ', 'meñe', 'ścirye', 'war', 'swese', 'cake',
               'lyam', 'samudtär', 'salyiye', 'kärweñe', 'warañc', 'tweye, taur', 'keṃ', 'tarkär', '', 'iprer', 'yente',
               'śiñcatstse', '', '', 'puwar', 'taur, tweye', 'tsakṣtär,pälketär', 'ytārye', 'ṣale', 'ratre',
               'motartstse', 'tute', 'ārkwi', 'erkent-', 'yṣiye', 'kauṃ', 'pikul', 'emalle', 'krośce', 'ite', 'ñuwe',
               'ktsaitstse', 'kartse', 'yolo, pakwāre', 'āmpau', 'sal, kraketstse', '', '', 'mātre, akwatse', 'mālle',
               'ṣmare', 'karītstse', 'asāre', '', 'akartte, ysape, etsuwai', 'lau, lauke', 'saiwai', 'śwālyai', '-ne',
               '-ne', 'śle', 'ṣp', 'krui, ente', 'kuce, mäkte', 'ñem']

swadesh_syc = ['ܐܢܐ‎', 'ܐܢܬ‎, ܐܢܬܝ‎', 'ܗܘ‎', 'ܚܢܢ‎,, ܐܢܚܢܢ‎', 'ܐܢܬܘܢ‎ , ܐܢܬܝܢ‎ ', 'ܗܢܘܢ‎ , ܗܢܝܢ‎', 'ܗܢܐ‎, ܗܕܐ‎',
               'ܗܘ‎, ܗܝ‎', 'ܗܪܟܐ‎', 'ܬܡܢ‎', 'ܡܢ‎', 'ܡܐ‎, ܡܢ‎, ܡܢܐ‎, ܡܘܢ‎', 'ܐܝܟܐ‎', 'ܐܡܬܝ‎', 'ܐܝܟܢ‎,, ܐܝܟܢܐ‎', 'ܠܐ‎',
               'ܟܠ‎', 'ܣܓܝ‎	', 'ܟܡܐ‎	', 'ܒܨܝܪܐ‎', 'ܐܚܪܢܐ‎, ܐܚܪܬܐ‎', 'ܚܕ‎ , ܚܕܐ‎', 'ܬܪܝܢ‎, ܬܪܬܝܢ‎', 'ܬܠܬܐ‎, ܬܠܬ‎',
               'ܐܪܒܥܐ‎, ܐܪܒܥ‎', 'ܚܡܫܐ‎, ܚܡܫ‎', 'ܪܒܐ‎, ܟܒܝܪܐ‎	', 'ܐܪܝܟܐ‎', 'ܪܘܝܚܐ‎, ܦܬܝܐ‎', 'ܥܒܝܛܐ‎',
               'ܢܛܝܠܐ‎, ܝܩܘܪܐ‎	', 'ܙܥܘܪܐ‎', 'ܟܪܝܐ‎', 'ܥܝܩܐ‎', 'ܪܩܝܩܐ‎, ܛܠܝܚܐ‎', 'ܐܢܬܬܐ‎', 'ܓܒܪܐ‎', 'ܐܢܫܐ‎', 'ܝܠܘܕܐ‎',
               'ܐܢܬܬܐ‎', 'ܒܥܠܐ‎', 'ܐܡܐ‎', 'ܐܒܐ‎', 'ܚܝܘܬܐ‎', 'ܢܘܢܐ‎', 'ܛܝܪܐ‎, ܨܦܪܐ‎', 'ܟܠܒܐ‎', 'ܩܠܡܐ‎', 'ܚܘܝܐ‎',
               'ܬܘܠܥܐ‎', 'ܐܝܠܢܐ‎', 'ܥܒܐ‎', 'ܩܝܣܐ‎', 'ܦܐܪܐ‎', 'ܙܪܥܐ‎', 'ܛܪܦܐ‎', 'ܫܪܫܐ‎	', 'ܩܠܦܬܐ‎', 'ܗܒܒܐ‎', 'ܓܠܐ‎',
               'ܚܒܠܐ‎', 'ܓܠܕܐ‎	', 'ܒܣܪܐ‎', 'ܕܡܐ‎', 'ܓܪܡܐ‎', 'ܕܗܢܐ‎, ܫܘܡܢܐ‎', 'ܒܝܥܬܐ‎', 'ܩܪܢܐ‎', 'ܕܘܢܒܐ‎', 'ܐܒܪܐ‎',
               'ܣܥܪܐ‎', 'ܪܝܫܐ‎', 'ܐܕܢܐ‎', 'ܥܝܢܐ‎', 'ܢܚܝܪܐ‎	', 'ܦܘܡܐ‎', 'ܫܢܐ‎, ܟܟܐ‎', 'ܠܫܢܐ‎', 'ܛܦܪܐ‎	', 'ܥܩܠܐ‎',
               'ܪܓܠܐ‎', 'ܒܘܪܟܐ‎', 'ܐܝܕܐ‎', 'ܟܢܦܐ‎	', 'ܒܛܢܐ‎, ܟܪܣܐ‎	', 'ܡܥܝܐ‎, ܓܘܐ‎', 'ܨܘܪܐ‎, ܩܕܠܐ‎',
               'ܚܨܐ‎, ܒܣܬܪܐ‎', 'ܚܕܝܐ‎', 'ܠܒܐ‎', 'ܟܒܕܐ‎', 'ܫܬܐ‎', 'ܐܟܠ‎', 'ܢܟܬ‎', 'ܡܨ‎	', 'ܪܩ‎', 'ܓܥܛ‎', 'ܢܦܚ‎',
               'ܢܦܫ‎, ܢܫܡ‎', 'ܓܚܟ‎	', 'ܚܙܐ‎', 'ܫܡܥ‎', 'ܝܕܥ‎', 'ܚܫܒ‎', 'ܡܚ‎, ܣܩ‎', 'ܕܚܠ‎, ܟܘܪ‎', 'ܕܡܟ‎', 'ܚܝܐ‎	',
               'ܡܝܬ‎', 'ܩܛܠ‎', 'ܟܬܫ‎', 'ܨܝܕ‎	', 'ܡܚܐ‎, ܢܩܫ‎', 'ܓܕܡ‎, ܩܛܥ‎', 'ܫܪܩ‎, ܦܕܥ‎, ܦܪܬ‎', 'ܕܓܫ‎', 'ܚܟ‎, ܣܪܛ‎',
               'ܚܦܪ‎', 'ܣܚܐ‎', 'ܦܪܚ‎	', 'ܗܠܟ‎	', 'ܐܬܐ‎	', 'ܫܟܒ‎, ܡܟ‎', 'ܝܬܒ‎', 'ܬܪܨ‎', 'ܦܢܐ‎, ܥܛܦ‎	',
               'ܢܦܠ‎', 'ܝܗܒ‎, ܢܬܠ‎', 'ܐܚܕ‎', 'ܩܡܛ‎, ܥܨܪ‎', 'ܫܦ‎, ܚܟ‎', 'ܚܠܠ‎, ܦܝܥ‎', 'ܟܦܪ‎', 'ܓܪܫ‎', 'ܙܥܦ‎	', 'ܪܡܐ‎',
               'ܐܣܪ‎, ܩܛܪ‎', 'ܚܝܛ‎', 'ܡܢܐ‎', 'ܐܡܪ‎', 'ܙܡܪ‎', 'ܫܥܐ‎', 'ܛܦ‎', 'ܪܣܡ‎, ܫܚܠ‎', 'ܓܠܕ‎, ܩܪܫ‎', 'ܙܘܐ‎, ܥܒܐ‎',
               'ܫܡܫܐ‎', 'ܣܗܪܐ‎', 'ܟܘܟܒܐ‎', 'ܡܝܐ‎	', 'ܡܛܪܐ‎', 'ܢܗܪܐ‎', 'ܝܡܬܐ‎', 'ܝܡܐ‎', 'ܡܠܚܐ‎	',
               'ܟܐܦܐ‎, ܐܒܢܐ‎, ܫܘܥܐ‎', 'ܚܠܐ‎', 'ܐܒܩܐ‎, ܕܩܬܐ‎', 'ܐܪܥܐ‎', 'ܥܢܢܐ‎, ܥܝܡܐ‎, ܥܝܒܐ‎', 'ܥܪܦܠܐ‎	', 'ܫܡܝܐ‎',
               'ܪܘܚܐ‎	', 'ܬܠܓܐ‎', 'ܓܠܝܕܐ‎', 'ܬܢܢܐ‎	', 'ܢܘܪܐ‎, ܐܫܬܐ‎', 'ܩܛܡܐ‎	', 'ܝܩܕ‎', 'ܐܘܪܚܐ‎', 'ܛܘܪܐ‎',
               'ܣܘܡܩܐ‎', 'ܝܘܪܩܐ‎', 'ܫܥܘܬܐ‎', 'ܚܘܪܐ‎', 'ܐܘܟܡܐ‎	', 'ܠܠܝܐ‎	', 'ܝܘܡܐ‎	', 'ܫܢܬܐ‎', 'ܫܚܝܢܐ‎',
               'ܩܪܝܪܐ‎', 'ܡܠܝܐ‎', 'ܚܕܬܐ‎', 'ܥܬܝܩܐ‎', 'ܛܒܐ‎', 'ܒܝܫܐ‎', 'ܒܩܝܩܐ‎ ܚܪܝܒܐ‎', 'ܫܘܚܬܢܐ‎', 'ܬܪܝܨܐ‎	',
               'ܚܘܕܪܢܝܐ‎', 'ܚܪܝܦܐ‎', 'ܩܗܝܐ‎', 'ܦܫܝܩܐ‎', 'ܪܛܝܒܐ‎, ܬܠܝܠܐ‎', 'ܝܒܝܫܐ‎', 'ܬܪܝܨܐ‎	', 'ܩܪܝܒܐ‎', 'ܪܚܝܩܐ‎',
               'ܝܡܝܢܐ‎', 'ܣܡܠܐ‎', 'ܒ-‎, ܠܘܬ‎', 'ܥܡ‎', 'ܐܢ‎', '-ܡܛܠ ܕ‎, ܒܥܠܬ‎', 'ܫܡܐ‎']

swadesh_ar = ["أنا", "أنت‎, أنتِ‎", "هو‎,هي", "نحن", "أنتم‎,‎ أنتن‎,‎ أنتما‎", "هم‎,‎ هن‎,‎ هما", "هذا",
              "ذلك", "هنا‎", "هناك‎", "من‎", "ما‎, ماذا", "أين‎", "متى", "كيف", "لا‎,‎‎ لم‎,‎ ما‎", "كل", "كثير",
              "كم‎", "قليل‎", "آخر‎", "واحد‎", "‏اثنان‎", "ثلاثة‎", "أربعة‎", "خمسة‎", "كبير‎", "طويل‎", "رحب‎,‎ واسع",
              "سميك‎", "ثقيل‎", "صغير", "قصير", "ضيق", "رقيق‎", "‏‏امرأة‎", "رجل‎", "إنسان‎", "طفل‎", "زوجة‎", "بعل‎",
              "أم‎", "أب‎", "حيوان‎", "سمك‎", "طير‎", "كلب‎", "قملة‎", "أفعى‎, ثعبان‎", "دودة‎", "شجرة‎", "غابة‎",
              "عود‎,‎‎ حطب", "فاكهة‎", "زرع‎", "ورقة‎", "جذر‎", "قلف‎، لحاء", "زهرة‎", "عشب‎", "حبل‎", "جلد‎", "لحم‎",
              "دم‎", "عظم‎", "سمن‎", "بيض‎", "قرن‎", "ذَنَب‎", "ريشة‎", "شعر‎", "رأس‎", "أذن‎", "عين‎", "أنف‎", "فم‎",
              "سن‎", "لسان‎", "ظفر‎", "قدم‎", "ساق‎", "ركبة‎", "يد‎", "جَنَاح‎", "بطن‎", "أمعاء‎", "عنق‎", "ظهر‎",
              "صدر‎", "قلب‎", "كبد‎", "شرب‎", "أكل‎", "عض‎", "مص‎", "بصق‎", "تقيأ‎", "نفخ‎", "تنفس‎", "ضحك‎", "رأى‎",
              "سمع‎", "علم‎", "اعتقد‎", "شم‎", "خاف‎", "نام‎", "عاش‎", "مات‎", "قتل‎", "قاتل‎", "صاد‎", "ضرب‎", "قطع‎",
              "قَسَمَ‎", "طَعَنَ‎", "خدش‎", "حفر‎", "سبح‎", "طار‎", "مشى‎", "أتى‎", "استلقى‎", "جلس‎", "قام‎", "دار‎",
              "سقط‎", "أعطى‎", "أخذ‎", "عصر‎", "حف‎", "غسل‎", "محا‎", "جر‎", "دفع‎", "رمى‎", "ربط‎", "قطب‎", "أنا",
              "عد‎", "قال‎", "غنى‎", "لعب‎", "طفا‎", "سال‎", "أجلد‎", "انتفخ‎", "شمس‎", "أخضر‎", "نجم‎", "ماء‎", "مطر‎",
              "بـ‎", "في‎", "مع‎", "و‎", "إن‎ ,إذا ‎,‎ لو", "لأن‎,‎ بسبب‎", "اسم",
              ]


swadesh_hbo =  ['\'anî, \'ānokî ', '\'attāh, \'att ', 'hû\' ', ' ', ' ', 'hem', 'zœh, zoh, z\'ot, hû', '  ', 'poh, hennāh', 'sām', 'mî', '\'ê, \'ayyeh', 'matay, kî', 'ek', 'Lo, \'al', 'kol', 'rabbîm, rab, harbeh', ' ', ' ', 'aher', '\'æhād, \'ahat', ' s\'nayim, s\'tayim ', 'sālôs, s\'losāh, s\'lôsāh', '\'arbā’, \'arbā\'ā', 'hāmes, h\'missāh', 'gādôl', '\'ārok', ' ', ' ', ' ', 'qātān, sā\'îr', 'qasîr', ' ', 'daq, raq', '\'issāh', '\'is, gæbær', '\'ādām', 'yælæd, mosæh', '\'issāh', '\'is, gæbær', '\'em', '\'āb', ' ', 'dāg', '\'ôp, sippôr', 'kælæb', ' ', 'nāhās', ' ', '\'ês', ' ', ' ', 'p\'rî, \'eb', 'zæra\'', ' ', 'sôres', ' ', ' ', ' ', ' ',  '\'ôr', ' ', 'dām', '\'æsæm, gæræm', 'sāmen', ' ', 'qæræn', ' ', ' ', 'sê\'ār', 'rôs', '\'ôzen', '\'ayin', ' ', 'pe', ' ', 'lāsôn', ' ', 'pa\'am', 'sôq, regel', 'bæræk', 'yād', ' ', 'bæhæn, homæs', ' ', ' ', 'gab', ' ', 'leb', ' ', 'sātāh', '\'ākal', ' ', ' ', ' ', ' ', ' ', ' ', 'sāhaq', 'rā\'ā', 'sāma\'', 'yādā\'', ' ', ' ', 'pāhad, yāre\'', 'yāsen', 'hāyāh', 'met', 'hārag, qātal', 'lhm G, N', 'sayd', 'nkh k, hālam, māhas', 'kārat, gāzar', ' ', ' ', ' ', 'hāpar, kārāh', ' ', '\'āp, dā\'ah', ' ', 'Bā\', \'ātāh', 'sākab', 'yāsab', 'qām', 'sbbG, K', 'nāpal', 'nātan', '\'āhaz, lāqah', ' ', ' ', 'rāhas, sātap', ' ', 'māsāk, sālap, nāsa\'', ' ', 'rāmah ydh D, yārāh', 'Qāsar, \'āsar', ' ', 'sāpar, mānāh', '\'āmar, dābar, mll G', 'sār, zmr D, nh G, D', ' ', ' ', ' ', ' ', ' ', 'sæmæs', 'yāreah', 'kôkāb', 'mayim', 'gæsæm, mātār', 'nāhār', ' ', 'yām', ' ', '\'æbæn', ' ', ' ', '\'æræs', '\'ānān, \'āb', ' ', 'samayim', 'rûah', 'sælæg', ' ', ' ', '\'ês', ' ', 'sārap, bā\'ar, hārar', 'Dæræk, \'orah', 'har', '\'ādom', ' ', ' ', 'lābān', ' ', 'laylāh', 'yôm', 'sānāh', ' ', ' ', ' ', 'hādās', 'yāsan', 'tôb', 'ra\', ræsa\'', ' ', ' ', ' ', ' ', ' ', ' ', ' ', ' ', ' ', ' ', ' ', 'rāhôq', 'yāmîn', 's\'môl', ' ', 'b\'', '\'im, \'et', 'w\'', '\'im', 'Bi-glāl, kî', 'sêm']

class Swadesh():
    def __init__(self, language):
        self.language = language

    def words(self):
        if self.language == 'la':
            return swadesh_la
        elif self.language == 'gr':
            return swadesh_gr
        elif self.language == 'sa':
            return swadesh_sa
        elif self.language == 'txb':
            return swadesh_txb
        elif self.language == 'pt_old':
            return swadesh_pt_old
        elif self.language == 'eng_old':
            return swadesh_eng_old
        elif self.language == 'old_norse':
            return swadesh_old_norse
        elif self.language == 'syc':
            return swadesh_syc
        elif self.language == 'hi':
            return swadesh_hi
<<<<<<< HEAD
        elif self.language == 'hbo':
            return swadesh_hbo
=======
        elif self.language == 'ar':
            return swadesh_ar
>>>>>>> 0fb77a2b
<|MERGE_RESOLUTION|>--- conflicted
+++ resolved
@@ -259,10 +259,7 @@
             return swadesh_syc
         elif self.language == 'hi':
             return swadesh_hi
-<<<<<<< HEAD
         elif self.language == 'hbo':
             return swadesh_hbo
-=======
         elif self.language == 'ar':
-            return swadesh_ar
->>>>>>> 0fb77a2b
+            return swadesh_ar