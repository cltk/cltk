--- conflicted
+++ resolved
@@ -43,10 +43,7 @@
             return swadesh_eng_old
         elif self.language == 'old_norse':
             return swadesh_old_norse
-<<<<<<< HEAD
-=======
         elif self.language == 'syc':
             return swadesh_syc
->>>>>>> 685709a2
         elif self.language == 'hi':
             return swadesh_hi