# https://en.wikipedia.org/wiki/Greek_diacritics#Unicode
# https://unicode-table.com/en/blocks/greek-coptic/
# https://unicode-table.com/en/blocks/greek-extended/

#Upper Case Vowels
UPPER = [#
    '\u0391',# Α Greek Capital Letter Alpha
    '\u0395', # Ε Greek Capital Letter Epsilon
    '\u0397', # Η Greek Capital Letter Eta
    '\u0370', # Ͱ Greek Capital Letter Heta
    '\u0399', # Ι Greek Capital Letter Iota
    '\u039f', # Ο Greek Capital Letter Omicron
    '\u03a5', # Υ Greek Capital Letter Upsilon
    '\u03a9', # Ω Greek Capital Letter Omega
    '\u1fbc', # ᾼ Greek Capital Letter Alpha with Prosgegrammeni
    '\u1fcc', # ῌ Greek Capital Letter Eta with Prosgegrammeni
    '\u1ffc' # ῼ Greek Capital Letter Omega with Prosgegrammeni
]

UPPER_ACUTE = [#
    '\u0386', # Ά Greek Capital Letter Alpha with Tonos
    '\u0388', # Έ Greek Capital Letter Epsilon with Tonos
    '\u0389', # Ή Greek Capital Letter Eta with Tonos
    '\u038a', # Ί Greek Capital Letter Iota with Tonos
    '\u038c', # Ό Greek Capital Letter Omicron with Tonos
    '\u038e', # Ύ Greek Capital Letter Upsilon with Tonos
    '\u038f' # Ώ Greek Capital Letter Omega with Tonos
]

UPPER_GRAVE = [
    '\u1fba', # Ὰ Greek Capital Letter Alpha with Varia
    '\u1fc8', # Ὲ Greek Capital Letter Epsilon with Varia
    '\u1fca', # Ὴ Greek Capital Letter Eta with Varia
    '\u1fda', # Ὶ Greek Capital Letter Iota with Varia
    '\u1ff8', # Ὸ Greek Capital Letter Omicron with Varia
    '\u1fea', # Ὺ Greek Capital Letter Upsilon with Varia
    '\u1ffa' # Ὼ Greek Capital Letter Omega with Varia
]


UPPER_SMOOTH = [#
    '\u1f08', # Ἀ Greek Capital Letter Alpha with Psili
    '\u1f18', # Ἐ Greek Capital Letter Epsilon with Psili
    '\u1f28', # Ἠ Greek Capital Letter Eta with Psili
    '\u1f38', # Ἰ Greek Capital Letter Iota with Psili
    '\u1f48', # Ὀ Greek Capital Letter Omicron with Psili
    '\u1f68', # Ὠ Greek Capital Letter Omega with Psili
    '\u1f88', # ᾈ Greek Capital Letter Alpha with Psili and Prosgegrammeni
    '\u1f98', # ᾘ Greek Capital Letter Eta with Psili and Prosgegrammeni
    '\u1fa8' # ᾨ Greek Capital Letter Omega with Psili and Prosgegrammeni
]

UPPER_SMOOTH_ACUTE = [
    '\u1f0c', # Ἄ Greek Capital Letter Alpha with Psili and Oxia
    '\u1f1c', # Ἔ Greek Capital Letter Epsilon with Psili and Oxia
    '\u1f2c', # Ἤ Greek Capital Letter Eta with Psili and Oxia
    '\u1f3c', # Ἴ Greek Capital Letter Iota with Psili and Oxia
    '\u1fc4', # Ὄ Greek Capital Letter Omicron with Psili and Oxia
    '\u1f6c', # Ὤ Greek Capital Letter Omega with Psili and Oxia
    '\u1f8c', # ᾌ Greek Capital Letter Alpha with Psili and Oxia and Prosgegrammeni
    '\u1f9c', #  ᾜ Greek Capital Letter Eta with Psili and Oxia and Prosgegrammeni
    '\u1fac' # ᾬ Greek Capital Letter Omega with Psili and Oxia and Prosgegrammeni
]

UPPER_SMOOTH_GRAVE = [#
    '\u1f0a', # Ἂ Greek Capital Letter Alpha with Psili and Varia
    '\u1f1a', # Ἒ Greek Capital Letter Epsilon with Psili and Varia
    '\u1f2a', # Ἢ Greek Capital Letter Eta with Psili and Varia
    '\u1f3a', # Ἲ Greek Capital Letter Iota with Psili and Varia
    '\u1f4a', # Ὂ Greek Capital Letter Omicron with Psili and Varia
    '\u1f6a', # Ὢ Greek Capital Letter Omega With Psili And Varia
    '\u1f8a', # ᾊ Greek Capital Letter Alpha With Psili And Varia And Prosgegrammeni
    '\u1f9a', # ᾚ Greek Capital Letter Eta With Psili And Varia And Prosgegrammeni
    '\u1faa' # ᾪ Greek Capital Letter Omega With Psili And Varia And Prosgegrammeni
]
UPPER_SMOOTH_CIRCUMFLEX = [#
'\u1f0e', # Ἆ Greek Capital Letter Alpha With Psili And Perispomeni
'\u1f2e', # Ἦ Greek Capital Letter Eta With Psili And Perispomeni
'\u1f3e', # Ἶ Greek Capital Letter Iota With Psili And Perispomeni
'\u1f6e', # Ὦ Greek Capital Letter Omega With Psili And Perispomeni
'\u1f8e', # ᾎ Greek Capital Letter Alpha With Psili And Perispomeni And Prosgegrammeni
'\u1f9e', # ᾞ Greek Capital Letter Eta With Psili And Perispomeni And Prosgegrammeni
'\u1fae' # ᾮ Greek Capital Letter Omega With Psili And Perispomeni And Prosgegrammeni
]

UPPER_ROUGH = [#
'\u1f09', # Ἁ Greek Capital Letter Alpha With Dasia
'\u1f19', # Ἑ Greek Capital Letter Epsilon With Dasia
'\u1f29', # Ἡ Greek Capital Letter Eta With Dasia
'\u1f39', # Ἱ Greek Capital Letter Iota With Dasia
'\u1f49', # Ὁ Greek Capital Letter Omicron With Dasia
'\u1f59', # Ὑ Greek Capital Letter Upsilon With Dasia
'\u1f69', # Ὡ Greek Capital Letter Omega With Dasia
'\u1f89', # ᾉ Greek Capital Letter Alpha With Dasia And Prosgegrammeni
'\u1f99', # ᾙ Greek Capital Letter Eta With Dasia And Prosgegrammeni
'\u1fa9' # ᾩ Greek Capital Letter Omega With Dasia And Prosgegrammeni
]

UPPER_ROUGH_ACUTE = [#
'\u1f0d', # Ἅ Greek Capital Letter Alpha With Dasia And Oxia
'\u1f1d', # Ἕ Greek Capital Letter Epsilon With Dasia And Oxia
'\u1f2d', # Ἥ Greek Capital Letter Eta With Dasia And Oxia
'\u1f3d', # Ἵ Greek Capital Letter Iota With Dasia And Oxia
'\u1f4d', # Ὅ Greek Capital Letter Omicron With Dasia And Oxia
'\u1f5d', # Ὕ Greek Capital Letter Upsilon With Dasia And Oxia
'\u1f6d', # Ὥ Greek Capital Letter Omega With Dasia And Oxia
'\u1f8d', # ᾍ Greek Capital Letter Alpha With Dasia And Oxia And Prosgegrammeni
'\u1f9d', # ᾝ Greek Capital Letter Eta With Dasia And Oxia And Prosgegrammeni
'\u1fad' # ᾭ Greek Capital Letter Omega With Dasia And Oxia And Prosgegrammeni
]

UPPER_ROUGH_GRAVE = [#
'\u1f0b', # Ἃ Greek Capital Letter Alpha With Dasia And Varia
'\u1f1b', # Ἓ Greek Capital Letter Epsilon With Dasia And Varia
'\u1f2b', # Ἣ Greek Capital Letter Eta With Dasia And Varia
'\u1f3b', # Ἳ Greek Capital Letter Iota With Dasia And Varia
'\u1f4b', # Ὃ Greek Capital Letter Omicron With Dasia And Varia
'\u1f5b', # Ὓ Greek Capital Letter Upsilon With Dasia And Varia
'\u1f6b', # Ὣ Greek Capital Letter Omega With Dasia And Varia
'\u1f8b', # ᾋ Greek Capital Letter Alpha With Dasia And Varia And Prosgegrammeni
'\u1f9b', # ᾛ Greek Capital Letter Eta With Dasia And Varia And Prosgegrammeni
'\u1fab' # ᾫ Greek Capital Letter Omega With Dasia And Varia And Prosgegrammeni
]

UPPER_ROUGH_CIRCUMFLEX = [#
'\u1f0f', # Ἇ Greek Capital Letter Alpha With Dasia And Perispomeni
'\u1f2f', # Ἧ Greek Capital Letter Eta With Dasia And Perispomeni
'\u1f3f', # Ἷ Greek Capital Letter Iota With Dasia And Perispomeni
'\u1f5f', # Ὗ Greek Capital Letter Upsilon With Dasia And Perispomeni
'\u1f6f', # Ὧ Greek Capital Letter Omega With Dasia And Perispomeni
'\u1f8f', # ᾏ Greek Capital Letter Alpha With Dasia And Perispomeni And Prosgegrammeni
'\u1f9f', # ᾟ Greek Capital Letter Eta With Dasia And Perispomeni And Prosgegrammeni
'\u1faf' # ᾯ Greek Capital Letter Omega With Dasia And Perispomeni And Prosgegrammeni
]

UPPER_DIAERESIS = [#
'\u03aa', # Ϊ Greek Capital Letter Iota With Dialytika
'\u03ab' # Ϋ Greek Capital Letter Upsilon With Dialytika
]

UPPER_DIAERESIS = [#
'\u03aa', # Ϊ Greek Capital Letter Iota With Dialytika
'\u03ab' # Ϋ Greek Capital Letter Upsilon With Dialytika
]

UPPER_MACRON = [#
'\u1fb9', # Ᾱ Greek Capital Letter Alpha With Macron
'\u1fd9', # Ῑ Greek Capital Letter Iota With Macron
'\u1fe9' # Ῡ Greek Capital Letter Upsilon With Macron
]

UPPER_BREVE = [#
'\u1fb8', # Ᾰ Greek Capital Letter Alpha With Vrachy
'\u1fd8', # Ῐ Greek Capital Letter Iota With Vrachy
'\u1fe8' # Ῠ Greek Capital Letter Upsilon With Vrachy
]

# Lower Case Vowels

LOWER = [#
'\u03b1', # α Greek Small Letter Alpha
'\u03b5', # ε Greek Small Letter Epsilon
'\u03b7', # η Greek Small Letter Eta
'\u0371', # ͱ Greek Small Letter Heta
'\u03b9', # ι Greek Small Letter Iota
'\u03bf', # ο Greek Small Letter Omicron
'\u03c5', # υ Greek Small Letter Upsilon
'\u03c9', # ω Greek Small Letter Omega
'\u1fb3', # ᾳ Greek Small Letter Alpha With Ypogegrammeni
'\u1fc3', # ῃ Greek Small Letter Eta With Ypogegrammeni
'\u1ff3' # ῳ Greek Small Letter Omega With Ypogegrammeni
]

LOWER_ACUTE = [#
'\u03ac', # ά Greek Small Letter Alpha With Tonos
'\u1f71', # ά Greek Small Letter Alpha with Oxia
'\u03ad', # έ Greek Small Letter Epsilon With Tonos
'\u03ae', # ή Greek Small Letter Eta With Tonos
'\u03af', # ί Greek Small Letter Iota With Tonos
'\u03cc', # ό Greek Small Letter Omicron With Tonos
'\u03cd', # ύ Greek Small Letter Upsilon With Tonos
'\u03ce', # ώ Greek Small Letter Omega With Tonos
'\u1fb4', # ᾴ Greek Small Letter Alpha With Oxia And Ypogegrammeni
'\u1fc4', # ῄ Greek Small Letter Eta With Oxia And Ypogegrammeni
'\u1ff4' # ῴ Greek Small Letter Omega With Oxia And Ypogegrammeni
]

LOWER_GRAVE = [#
'\u1f70', # ὰ Greek Small Letter Alpha With Varia
'\u1f72', # ὲ Greek Small Letter Epsilon With Varia
'\u1f74', # ὴ Greek Small Letter Eta With Varia
'\u1f76', # ὶ Greek Small Letter Iota With Varia
'\u1f78', # ὸ Greek Small Letter Omicron With Varia
'\u1f7a', # ὺ Greek Small Letter Upsilon With Varia
'\u1f7c', # ὼ Greek Small Letter Omega With Varia
'\u1fb2', # ᾲ Greek Small Letter Alpha With Varia And Ypogegrammeni
'\u1fc2', # ῂ Greek Small Letter Eta With Varia And Ypogegrammeni
'\u1ff2' # ῲ Greek Small Letter Omega With Varia And Ypogegrammeni
]

LOWER_CIRCUMFLEX = [#
'\u1fb6', # ᾶ Greek Small Letter Alpha With Perispomeni
'\u1fc6', # ῆ Greek Small Letter Eta With Perispomeni
'\u1fd6', # ῖ Greek Small Letter Iota With Perispomeni
'\u1fe6', # ῦ Greek Small Letter Upsilon With Perispomeni
'\u1ff6', # ῶ Greek Small Letter Omega With Perispomeni
'\u1fb7', # ᾷ Greek Small Letter Alpha With Perispomeni And Ypogegrammeni
'\u1fc7', # ῇ Greek Small Letter Eta With Perispomeni And Ypogegrammeni
'\u1ff7' # ῷ Greek Small Letter Omega With Perispomeni And Ypogegrammeni
]

LOWER_SMOOTH = [#
'\u1f00', # ἀ Greek Small Letter Alpha With Psili
'\u1f10', # ἐ Greek Small Letter Epsilon With Psili
'\u1f20', # ἠ Greek Small Letter Eta With Psili
'\u1f30', # ἰ Greek Small Letter Iota With Psili
'\u1f40', # ὀ Greek Small Letter Omicron With Psili
'\u1f50', # ὐ Greek Small Letter Upsilon With Psili
'\u1f60', # ὠ Greek Small Letter Omega With Psili
'\u1f80', # ᾀ Greek Small Letter Alpha With Psili And Ypogegrammeni
'\u1f90', # ᾐ Greek Small Letter Eta With Psili And Ypogegrammeni
'\u1fa0', # ᾠ Greek Small Letter Omega With Psili And Ypogegrammeni
'\u1fe4' # ῤ Greek Small Letter Rho With Psili
]

LOWER_SMOOTH_ACUTE = [#
'\u1f04', # ἄ Greek Small Letter Alpha With Psili And Oxia
'\u1f14', # ἔ Greek Small Letter Epsilon With Psili And Oxia
'\u1f24', # ἤ Greek Small Letter Eta With Psili And Oxia
'\u1f34', # ἴ Greek Small Letter Iota With Psili And Oxia
'\u1f44', # ὄ Greek Small Letter Omicron With Psili And Oxia
'\u1f54', # ὔ Greek Small Letter Upsilon With Psili And Oxia
'\u1f64', # ὤ Greek Small Letter Omega With Psili And Oxia
'\u1f84', # ᾄ Greek Small Letter Alpha With Psili And Oxia And Ypogegrammeni
'\u1f94', # ᾔ Greek Small Letter Eta With Psili And Oxia And Ypogegrammeni
'\u1fa4' # ᾤ Greek Small Letter Omega With Psili And Oxia And Ypogegrammeni
]

LOWER_SMOOTH_GRAVE = [#
'\u1f02', # ἂ Greek Small Letter Alpha With Psili And Varia
'\u1f12', # ἒ Greek Small Letter Epsilon With Psili And Varia
'\u1f22', # ἢ Greek Small Letter Eta With Psili And Varia
'\u1f32', # ἲ Greek Small Letter Iota With Psili And Varia
'\u1f42', # ὂ Greek Small Letter Omicron With Psili And Varia
'\u1f52', # ὒ Greek Small Letter Upsilon With Psili And Varia
'\u1f62', # ὢ Greek Small Letter Omega With Psili And Varia
'\u1f82', # ᾂ Greek Small Letter Alpha With Psili And Varia And Ypogegrammeni
'\u1f92', # ᾒ Greek Small Letter Eta With Psili And Varia And Ypogegrammeni
'\u1fa2' # ᾢ Greek Small Letter Omega With Psili And Varia And Ypogegrammeni
]

LOWER_SMOOTH_CIRCUMFLEX = [#
'\u1f06', # ἆ Greek Small Letter Alpha With Psili And Perispomeni
'\u1f26', # ἦ Greek Small Letter Eta With Psili And Perispomeni
'\u1f36', # ἶ Greek Small Letter Iota With Psili And Perispomeni
'\u1f56', # ὖ Greek Small Letter Upsilon With Psili And Perispomeni
'\u1f66', # ὦ Greek Small Letter Omega With Psili And Perispomeni
'\u1f86', # ᾆ Greek Small Letter Alpha With Psili And Perispomeni And Ypogegrammeni
'\u1f96', # ᾖ Greek Small Letter Eta With Psili And Perispomeni And Ypogegrammeni
'\u1fa6' # ᾦ Greek Small Letter Omega With Psili And Perispomeni And Ypogegrammeni
]

LOWER_ROUGH = [#
'\u1f01', # ἁ Greek Small Letter Alpha With Dasia
'\u1f11', # ἑ Greek Small Letter Epsilon With Dasia
'\u1f21', # ἡ Greek Small Letter Eta With Dasia
'\u1f31', # ἱ Greek Small Letter Iota With Dasia
'\u1f41', # ὁ Greek Small Letter Omicron With Dasia
'\u1f51', # ὑ Greek Small Letter Upsilon With Dasia
'\u1f61', # ὡ Greek Small Letter Omega With Dasia
'\u1f81', # ᾁ Greek Small Letter Alpha With Dasia And Ypogegrammeni
'\u1f91', # ᾑ Greek Small Letter Eta With Dasia And Ypogegrammeni
'\u1fa1', # ᾡ Greek Small Letter Omega With Dasia And Ypogegrammeni
'\u1fe5' # ῥ Greek Small Letter Rho With Dasia
]

LOWER_ROUGH_ACUTE = [#
'\u1f05', # ἅ Greek Small Letter Alpha With Dasia And Oxia
'\u1f15', # ἕ Greek Small Letter Epsilon With Dasia And Oxia
'\u1f25', # ἥ Greek Small Letter Eta With Dasia And Oxia
'\u1f35', # ἵ Greek Small Letter Iota With Dasia And Oxia
'\u1f45', # ὅ Greek Small Letter Omicron With Dasia And Oxia
'\u1f55', # ὕ Greek Small Letter Upsilon With Dasia And Oxia
'\u1f65', # ὥ Greek Small Letter Omega With Dasia And Oxia
'\u1f85', # ᾅ Greek Small Letter Alpha With Dasia And Oxia And Ypogegrammeni
'\u1f95', # ᾕ Greek Small Letter Eta With Dasia And Oxia And Ypogegrammeni
'\u1fa5' # ᾥ Greek Small Letter Omega With Dasia And Oxia And Ypogegrammeni
]

LOWER_ROUGH_GRAVE = [#
'\u1f03', # ἃ Greek Small Letter Alpha With Dasia And Varia
'\u1f13', # ἓ Greek Small Letter Epsilon With Dasia And Varia
'\u1f23', # ἣ Greek Small Letter Eta With Dasia And Varia
'\u1f33', # ἳ Greek Small Letter Iota With Dasia And Varia
'\u1f43', # ὃ Greek Small Letter Omicron With Dasia And Varia
'\u1f53', # ὓ Greek Small Letter Upsilon With Dasia And Varia
'\u1f63', # ὣ Greek Small Letter Omega With Dasia And Varia
'\u1f83', # ᾃ Greek Small Letter Alpha With Dasia And Varia And Ypogegrammeni
'\u1f93', # ᾓ Greek Small Letter Eta With Dasia And Varia And Ypogegrammeni
'\u1fa3' # ᾣ Greek Small Letter Omega With Dasia And Varia And Ypogegrammeni
]

LOWER_ROUGH_CIRCUMFLEX = [#
'\u1f07', # ἇ Greek Small Letter Alpha With Dasia And Perispomeni
'\u1f27', # ἧ Greek Small Letter Eta With Dasia And Perispomeni
'\u1f37', # ἷ Greek Small Letter Iota With Dasia And Perispomeni
'\u1f57', # ὗ Greek Small Letter Upsilon With Dasia And Perispomeni
'\u1f67', # ὧ Greek Small Letter Omega With Dasia And Perispomeni
'\u1f87', # ᾇ Greek Small Letter Alpha With Dasia And Perispomeni And Ypogegrammeni
'\u1f97', # ᾗ Greek Small Letter Eta With Dasia And Perispomeni And Ypogegrammeni
'\u1fa7' # ᾧ Greek Small Letter Omega With Dasia And Perispomeni And Ypogegrammeni
]

LOWER_DIAERESIS = [#
'\u03ca', # ϊ Greek Small Letter Iota With Dialytika
'\u03cb' # ϋ Greek Small Letter Upsilon With Dialytika
]

LOWER_DIAERESIS_ACUTE = [#
'\u0390', # ΐ Greek Small Letter Iota With Dialytika And Tonos
'\u03b0' # ΰ Greek Small Letter Upsilon With Dialytika And Tonos
]

LOWER_DIAERESIS_GRAVE = [#
'\u1f0e', # Ἆ Greek Capital Letter Alpha With Psili And Perispomeni
'\u1f2e', # Ἦ Greek Capital Letter Eta With Psili And Perispomeni
'\u1f3e', # Ἶ Greek Capital Letter Iota With Psili And Perispomeni
'\u1f6e', # Ὦ Greek Capital Letter Omega With Psili And Perispomeni
'\u1f8e', # ᾎ Greek Capital Letter Alpha With Psili And Perispomeni And Prosgegrammeni
'\u1f9e', # ᾞ Greek Capital Letter Eta With Psili And Perispomeni And Prosgegrammeni
'\u1fae' # ᾮ Greek Capital Letter Omega With Psili And Perispomeni And Prosgegrammeni
]

LOWER_DIAERESIS_CIRCUMFLEX = [#
'\u1f0e', # Ἆ Greek Capital Letter Alpha With Psili And Perispomeni
'\u1f2e', # Ἦ Greek Capital Letter Eta With Psili And Perispomeni
'\u1f3e', # Ἶ Greek Capital Letter Iota With Psili And Perispomeni
'\u1f6e', # Ὦ Greek Capital Letter Omega With Psili And Perispomeni
'\u1f8e', # ᾎ Greek Capital Letter Alpha With Psili And Perispomeni And Prosgegrammeni
'\u1f9e', # ᾞ Greek Capital Letter Eta With Psili And Perispomeni And Prosgegrammeni
'\u1fae' # ᾮ Greek Capital Letter Omega With Psili And Perispomeni And Prosgegrammeni
]

LOWER_MACRON = [#
'\u1fb1', # ᾱ Greek Small Letter Alpha With Macron
'\u1fd1', # ῑ Greek Small Letter Iota With Macron
'\u1fe1' # ῡ Greek Small Letter Upsilon With Macron
]

LOWER_BREVE = [#
'\u1fb0', # ᾰ Greek Small Letter Alpha With Vrachy
'\u1fd0', # ῐ Greek Small Letter Iota With Vrachy
'\u1fe0' # ῠ Greek Small Letter Upsilon With Vrachy
]

LOWER_RHO = '\u03c1' # ρ Greek Small Letter Rho

LOWER_RHO_SMOOTH = '\u1fe4' # ῤ Greek Small Letter Rho With Psili

LOWER_RHO_ROUGH = '\u1fe5' # ῥ Greek Small Letter Rho With Dasia

UPPER_RHO = '\u03a1' # Ρ Greek Capital Letter Rho

UPPER_RHO_ROUGH = '\u1fec' # Ῥ Greek Capital Letter Rho with Dasia

# Consonants --------------------------

UPPER_CONSONANTS = [#
'\u0392', # Β Greek Capital Letter Beta
'\u0393', # Γ Greek Capital Letter Gamma
'\u0394', # Δ Greek Capital Letter Delta
'\u03dc', # Ϝ Greek Letter Digamma
'\u0376', # Ͷ Greek Capital Letter Pamphylian Digamma
'\u0396', # Ζ Greek Capital Letter Zeta
'\u0398', # Θ Greek Capital Letter Theta
'\u039a', # Κ Greek Capital Letter Kappa
'\u03d8', # Ϙ Greek Letter Archaic Koppa
'\u03de', # Ϟ Greek Letter Koppa
'\u039b', # Λ Greek Capital Letter Lamda
'\u039c', # Μ Greek Capital Letter Mu
'\u039d', # Ν Greek Capital Letter Nu
'\u039e', # Ξ Greek Capital Letter Xi
'\u03a0', # Π Greek Capital Letter Pi
'\u03a1', # Ρ Greek Capital Letter Rho
'\u03a3', # Σ Greek Capital Letter Sigma
'\u03da', # Ϛ Greek Letter Stigma
'\u03e0', # Ϡ Greek Letter Sampi
'\u0372', # Ͳ Greek Capital Letter Archaic Sampi
'\u03f6', # Ϻ Greek Capital Letter San
'\u03f7', # Ϸ Greek Capital Letter Sho
'\u03a4', # Τ Greek Capital Letter Tau
'\u03a6', # Φ Greek Capital Letter Phi
'\u03a7', # Χ Greek Capital Letter Chi
'\u03a8', # Ψ Greek Capital Letter Psi
]

LOWER_CONSONANTS = [#
'\u03b2', # β Greek Small Letter Beta
'\u03b3', # γ Greek Small Letter Gamma
'\u03b4', # δ Greek Small Letter Delta
'\u03dd', # ϝ Greek Small Letter Digamma
'\u0377', # ͷ Greek Small Letter Pamphylian Digamma
'\u03b6', # ζ Greek Small Letter Zeta
'\u03b8', # θ Greek Small Letter Theta
'\u03ba', # κ Greek Small Letter Kappa
'\u03d9', # ϙ Greek Small Letter Archaic Koppa
'\u03df', # ϟ Greek Small Letter Koppa
'\u03bb', # λ Greek Small Letter Lamda
'\u03bc', # μ Greek Small Letter Mu
'\u03bd', # ν Greek Small Letter Nu
'\u03be', # ξ Greek Small Letter Xi
'\u03c0', # π Greek Small Letter Pi
'\u03c1', # ρ Greek Small Letter Rho
'\u03c3', # σ Greek Small Letter Sigma
'\u03c2', # ς Greek Small Letter Final Sigma
'\u03db', # ϛ Greek Small Letter Stigma
'\u03e1', # ϡ Greek Small Letter Sampi
'\u0373', # ͳ Greek Small Letter Archaic Sampi
'\u03fb', # ϻ Greek Small Letter San
'\u03f8', # ϸ Greek Small Letter Sho
'\u03c4', # τ Greek Small Letter Tau
'\u03c6', # φ Greek Small Letter Phi
'\u03c7', # χ Greek Small Letter Chi
'\u03c8' # ψ Greek Small Letter Psi
]

# Numeral Signs and Accents

NUMERAL_SIGNS = [
    '\u0374', # ʹ Greek Numeral Sign
    '\u0375' # ͵ Greek Lower Numeral Sign
]

ACCENTS = [
<<<<<<< HEAD
    '\u037A', # ͺ Greek Ypogegrammeni
=======
    '\u0376', # ͺ Greek Ypogegrammeni
>>>>>>> 0255a8cc
    '\u0384', # ΄ Greek Tonos
    '\u0385', # ΅ Greek Dialytika Tonos
    '\u0387', # · Greek Ano Teleia
    '\u1fbd', # ᾽ Greek Koronis
    '\u1fbe', # ι Greek Prosgegrammeni
    '\u1fbf', # ᾿ Greek Psili
    '\u1fc0', # ῀ Greek Perispomeni
    '\u1fc1', # ῁ Greek Dialytika and Perispomeni
    '\u1fcd', # ῍ Greek Psili and Varia
    '\u1fce', # ῎ Greek Psili and Oxia
    '\u1fcf', # ῏ Greek Psili and Perispomeni
    '\u1fdd', # ῝ Greek Dasia and Varia
    '\u1fde', # ῞ Greek Dasia and Oxia
    '\u1fdf', # ῟ Greek Dasia and Perispomeni
    '\u1fed', # ῭ Greek Dialytika and Varia
    '\u1fee', # ΅ Greek Dialytika and Oxia
    '\u1fef', # ` Greek Varia
    '\u1ffd', # ´ Greek Oxia
    '\u1ffe' # ´ Greek Dasia
]

MAP_SUBSCRIPT_NO_SUB = {'Ἄ': 'ᾌΙ',
                        'ᾀ': 'ἀΙ',
                        'ᾁ': 'ἁΙ',
                        'ᾂ': 'ἂΙ',
                        'ᾃ': 'ἃΙ',
                        'ᾄ': 'ἄΙ',
                        'ᾅ': 'ἅΙ',
                        'ᾆ': 'ἆΙ',
                        'ᾇ': 'ἇΙ',
                        'ᾈ': 'ἈΙ',
                        'ᾉ': 'ἉΙ',
                        'ᾊ': 'ἊΙ',
                        'ᾋ': 'ἋΙ',
                        'ᾌ': 'ἌΙ',
                        'ᾍ': 'ἍΙ',
                        'ᾎ': 'ἎΙ',
                        'ᾏ': 'ἏΙ',
                        'ᾐ': 'ἠΙ',
                        'ᾑ': 'ἡΙ',
                        'ᾒ': 'ἢΙ',
                        'ᾓ': 'ἣΙ',
                        'ᾔ': 'ἤΙ',
                        'ᾕ': 'ἥΙ',
                        'ᾖ': 'ἦΙ',
                        'ᾗ': 'ἧΙ',
                        'ᾘ': 'ἨΙ',
                        'ᾙ': 'ἩΙ',
                        'ᾚ': 'ἪΙ',
                        'ᾛ': 'ἫΙ',
                        'ᾜ': 'ἬΙ',
                        'ᾝ': 'ἭΙ',
                        'ᾞ': 'ἮΙ',
                        'ᾟ': 'ἯΙ',
                        'ᾠ': 'ὠΙ',
                        'ᾡ': 'ὡΙ',
                        'ᾢ': 'ὢΙ',
                        'ᾣ': 'ὣΙ',
                        'ᾤ': 'ὤΙ',
                        'ᾥ': 'ὥΙ',
                        'ᾦ': 'ὦΙ',
                        'ᾧ': 'ὧΙ',
                        'ᾨ': 'ὨΙ',
                        'ᾩ': 'ὩΙ',
                        'ᾪ': 'ὪΙ',
                        'ᾫ': 'ὫΙ',
                        'ᾬ': 'ὬΙ',
                        'ᾭ': 'ὭΙ',
                        'ᾮ': 'ὮΙ',
                        'ᾯ': 'ὯΙ',
                        'ᾲ': 'ὰΙ',
                        'ᾳ': 'αΙ',
                        'ᾴ': 'άΙ',
                        'ᾷ': 'ᾶΙ',
                        'ᾼ': 'ΑΙ',
                        'ῂ': 'ὴΙ',
                        'ῃ': 'ηΙ',
                        'ῄ': 'ήΙ',
                        'ῇ': 'ῆΙ',
                        'ῌ': 'ΗΙ',
                        'ῲ': 'ὼΙ',
                        'ῳ': 'ωΙ',
                        'ῴ': 'ώΙ',
                        'ῷ': 'ῶΙ',
                        'ῼ': 'ΩΙ'}


def expand_iota_subscript(input_str, lowercase=False):
    """Find characters with iota subscript and replace w/ char + iota added."""
    new_list = []
    for char in input_str:
        new_char = MAP_SUBSCRIPT_NO_SUB.get(char)
        if not new_char:
            new_char = char
        new_list.append(new_char)
    new_str = ''.join(new_list)
    if lowercase:
        new_str = new_str.lower()
    return new_str

def filter_non_greek(input_str):
    """
    input: string with mixed characters
    return: string with ancient greek characters

    It conserves whitespace.
    """
    greek_alphabet = LOWER + LOWER_ACUTE + LOWER_BREVE + LOWER_CIRCUMFLEX + LOWER_CONSONANTS + LOWER_DIAERESIS + LOWER_DIAERESIS_ACUTE + LOWER_DIAERESIS_CIRCUMFLEX + LOWER_DIAERESIS_GRAVE + LOWER_GRAVE + LOWER_MACRON + [LOWER_RHO] + LOWER_ROUGH + [LOWER_RHO_ROUGH] + [LOWER_RHO_SMOOTH] + LOWER_ROUGH_ACUTE + LOWER_ROUGH_CIRCUMFLEX + LOWER_ROUGH_GRAVE + LOWER_SMOOTH + LOWER_SMOOTH_ACUTE + LOWER_SMOOTH_CIRCUMFLEX + LOWER_SMOOTH_GRAVE + UPPER + UPPER_ACUTE + UPPER_BREVE + UPPER_CONSONANTS + UPPER_DIAERESIS + UPPER_GRAVE + UPPER_MACRON + [UPPER_RHO] + UPPER_ROUGH + [UPPER_RHO_ROUGH] + UPPER_ROUGH_ACUTE + UPPER_ROUGH_CIRCUMFLEX + UPPER_ROUGH_GRAVE + UPPER_SMOOTH + UPPER_SMOOTH_ACUTE + UPPER_SMOOTH_CIRCUMFLEX + UPPER_SMOOTH_GRAVE + NUMERAL_SIGNS + ACCENTS
<<<<<<< HEAD
    greek_string = "".join([lem for lem in input_str if lem in greek_alphabet or lem == " " or lem == "\n"])
    #
    return greek_string.strip()
=======
    greek_string = "".join([lem for lem in input_str if lem in greek_alphabet or lem == " "])
    #
    return greek_string.strip()
>>>>>>> 0255a8cc
<|MERGE_RESOLUTION|>--- conflicted
+++ resolved
@@ -432,11 +432,8 @@
 ]
 
 ACCENTS = [
-<<<<<<< HEAD
     '\u037A', # ͺ Greek Ypogegrammeni
-=======
     '\u0376', # ͺ Greek Ypogegrammeni
->>>>>>> 0255a8cc
     '\u0384', # ΄ Greek Tonos
     '\u0385', # ΅ Greek Dialytika Tonos
     '\u0387', # · Greek Ano Teleia
@@ -545,12 +542,6 @@
     It conserves whitespace.
     """
     greek_alphabet = LOWER + LOWER_ACUTE + LOWER_BREVE + LOWER_CIRCUMFLEX + LOWER_CONSONANTS + LOWER_DIAERESIS + LOWER_DIAERESIS_ACUTE + LOWER_DIAERESIS_CIRCUMFLEX + LOWER_DIAERESIS_GRAVE + LOWER_GRAVE + LOWER_MACRON + [LOWER_RHO] + LOWER_ROUGH + [LOWER_RHO_ROUGH] + [LOWER_RHO_SMOOTH] + LOWER_ROUGH_ACUTE + LOWER_ROUGH_CIRCUMFLEX + LOWER_ROUGH_GRAVE + LOWER_SMOOTH + LOWER_SMOOTH_ACUTE + LOWER_SMOOTH_CIRCUMFLEX + LOWER_SMOOTH_GRAVE + UPPER + UPPER_ACUTE + UPPER_BREVE + UPPER_CONSONANTS + UPPER_DIAERESIS + UPPER_GRAVE + UPPER_MACRON + [UPPER_RHO] + UPPER_ROUGH + [UPPER_RHO_ROUGH] + UPPER_ROUGH_ACUTE + UPPER_ROUGH_CIRCUMFLEX + UPPER_ROUGH_GRAVE + UPPER_SMOOTH + UPPER_SMOOTH_ACUTE + UPPER_SMOOTH_CIRCUMFLEX + UPPER_SMOOTH_GRAVE + NUMERAL_SIGNS + ACCENTS
-<<<<<<< HEAD
     greek_string = "".join([lem for lem in input_str if lem in greek_alphabet or lem == " " or lem == "\n"])
-    #
-    return greek_string.strip()
-=======
-    greek_string = "".join([lem for lem in input_str if lem in greek_alphabet or lem == " "])
-    #
-    return greek_string.strip()
->>>>>>> 0255a8cc
+
+    return greek_string.strip()