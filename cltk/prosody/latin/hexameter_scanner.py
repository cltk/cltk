--- conflicted
+++ resolved
@@ -15,10 +15,6 @@
 import re
 
 from cltk.text_reuse.levenshtein import Levenshtein
-<<<<<<< HEAD
-=======
-
->>>>>>> e7ba6582
 from cltk.prosody.latin.verse import Verse
 from cltk.prosody.latin.metrical_validator import MetricalValidator
 from cltk.prosody.latin.scansion_constants import ScansionConstants
@@ -210,11 +206,7 @@
             return verse
 
         smoothed = self.correct_inverted_amphibrachs(verse.scansion)
-<<<<<<< HEAD
-        if Levenshtein.Levenshtein_Distance(verse.scansion, smoothed) > 0:
-=======
         if Levenshtein.levenshtein_distance(verse.scansion, smoothed) > 0:
->>>>>>> e7ba6582
             verse.scansion_notes += [self.constants.NOTE_MAP["inverted"]]
             verse.scansion = smoothed
             stresses += string_utils.differences(verse.scansion, smoothed)
@@ -223,11 +215,8 @@
             return self.assign_candidate(verse, verse.scansion)
 
         smoothed = self.correct_first_two_dactyls(verse.scansion)
-<<<<<<< HEAD
-        if Levenshtein.Levenshtein_Distance(verse.scansion, smoothed) > 0:
-=======
+
         if Levenshtein.levenshtein_distance(verse.scansion, smoothed) > 0:
->>>>>>> e7ba6582
             verse.scansion_notes += [self.constants.NOTE_MAP["invalid start"]]
             verse.scansion = smoothed
             stresses += string_utils.differences(verse.scansion, smoothed)
@@ -236,11 +225,8 @@
             return self.assign_candidate(verse, verse.scansion)
 
         smoothed = self.correct_invalid_fifth_foot(verse.scansion)
-<<<<<<< HEAD
-        if Levenshtein.Levenshtein_Distance(verse.scansion, smoothed) > 0:
-=======
+
         if Levenshtein.levenshtein_distance(verse.scansion, smoothed) > 0:
->>>>>>> e7ba6582
             verse.scansion_notes += [self.constants.NOTE_MAP["invalid 5th"]]
             verse.scansion = smoothed
             stresses += string_utils.differences(verse.scansion, smoothed)
@@ -271,11 +257,8 @@
 
         # need to do this again, since the scansion has changed
         smoothed = self.correct_inverted_amphibrachs(verse.scansion)
-<<<<<<< HEAD
-        if Levenshtein.Levenshtein_Distance(verse.scansion, smoothed) > 0:
-=======
+
         if Levenshtein.levenshtein_distance(verse.scansion, smoothed) > 0:
->>>>>>> e7ba6582
             verse.scansion_notes += [self.constants.NOTE_MAP["inverted"]]
             verse.scansion = smoothed
             stresses += string_utils.differences(verse.scansion, smoothed)
@@ -303,11 +286,7 @@
 
         if dactyl_smoothing:
             smoothed = self.correct_dactyl_chain(smoothed)
-<<<<<<< HEAD
-            if Levenshtein.Levenshtein_Distance(verse.scansion, smoothed) > 0:
-=======
             if Levenshtein.levenshtein_distance(verse.scansion, smoothed) > 0:
->>>>>>> e7ba6582
                 verse.scansion_notes += [self.constants.NOTE_MAP["dactyl smoothing"]]
                 verse.scansion = smoothed
             if self.metrical_validator.is_valid_hexameter(verse.scansion):
