"""Utility class for validating scansion patterns: hexameter, hendecasyllables, pentameter.
Allows users to configure the scansion symbols internally via a constructor argument;
a suitable default is provided."""

import logging
from typing import List

from cltk.prosody.latin.scansion_constants import ScansionConstants
from cltk.text_reuse.levenshtein import Levenshtein
<<<<<<< HEAD
=======

>>>>>>> e7ba6582

LOG = logging.getLogger(__name__)
LOG.addHandler(logging.NullHandler())

__author__ = ['Todd Cook <todd.g.cook@gmail.com>']
__license__ = 'MIT License'


class MetricalValidator:
    """Currently supports validation for: hexameter, hendecasyllables, pentameter."""

    def is_valid_hexameter(self, scanned_line: str) -> bool:
        """Determine if a scansion pattern is one of the valid hexameter metrical patterns
        :param scanned_line: a line containing a sequence of stressed and unstressed syllables
        :return bool

        >>> print(MetricalValidator().is_valid_hexameter("-UU---UU---UU-U"))
        True
        """
        line = scanned_line.replace(self.constants.FOOT_SEPARATOR, "")
        line = line.replace(" ", "")
        if len(line) < 12:
            return False
        line = line[:-1] + self.constants.OPTIONAL_ENDING
        return self.VALID_HEXAMETERS.__contains__(line)

    def is_valid_hendecasyllables(self, scanned_line: str) -> bool:
        """Determine if a scansion pattern is one of the valid Hendecasyllables metrical patterns

        :param scanned_line: a line containing a sequence of stressed and unstressed syllables
        :return bool

        >>> print(MetricalValidator().is_valid_hendecasyllables("-U-UU-U-U-U"))
        True
        """
        line = scanned_line.replace(self.constants.FOOT_SEPARATOR, "")
        line = line.replace(" ", "")
        if len(line) < 11:
            return False
        line = line[:-1] + self.constants.OPTIONAL_ENDING
        return self.VALID_HENDECASYLLABLES.__contains__(line)

    def is_valid_pentameter(self, scanned_line: str) -> bool:
        """Determine if a scansion pattern is one of the valid Pentameter metrical patterns

             :param scanned_line: a line containing a sequence of stressed and unstressed syllables
             :return bool: whether or not the scansion is a valid pentameter

             >>> print(MetricalValidator().is_valid_pentameter('-UU-UU--UU-UUX'))
             True
             """
        line = scanned_line.replace(self.constants.FOOT_SEPARATOR, "")
        line = line.replace(" ", "")
        if len(line) < 10:
            return False
        line = line[:-1] + self.constants.OPTIONAL_ENDING
        return self.VALID_PENTAMETERS.__contains__(line)

    def __init__(self, constants=ScansionConstants()):
        self.constants = constants
        self.VALID_HEXAMETERS = [self._build_hexameter_template(bin(x)[3:]) for x in range(32, 64)]
        self.VALID_HENDECASYLLABLES = self._build_hendecasyllable_templates()
        self.VALID_PENTAMETERS = self._build_pentameter_templates()

    def hexameter_feet(self, scansion: str) -> List[str]:
        """
        Produces a list of hexameter feet, stressed and unstressed syllables with spaces intact.
        If the scansion line is not entirely correct, it will attempt to corral one or more improper
        patterns into one or more feet.

        :param: scansion: the scanned line
        :return list of strings, representing the feet of the hexameter, or if the scansion is
        wildly incorrect, the function will return an empty list.

        >>> print("|".join(MetricalValidator().hexameter_feet(
        ... "- U U   -     -  - -   -  -     - U  U  -  U")).strip() )
        - U U   |-     -  |- -   |-  -     |- U  U  |-  U
        >>> print("|".join(MetricalValidator().hexameter_feet(
        ... "- U U   -     -  U -   -  -     - U  U  -  U")).strip())
        - U U   |-     -  |U -   |-  -     |- U  U  |-  U
        """
        backwards_scan = list(scansion.rstrip())
        feet = []
        candidates = [self.constants.STRESSED + self.constants.OPTIONAL_ENDING,
                      self.constants.STRESSED + self.constants.STRESSED,
                      self.constants.STRESSED + self.constants.UNSTRESSED,
                      self.constants.UNSTRESSED + self.constants.STRESSED]
        incomplete_foot = self.constants.UNSTRESSED + self.constants.UNSTRESSED
        try:
            while len(backwards_scan) > 0:
                spaces = []
                chunk1 = backwards_scan.pop()
                while len("".join(chunk1).replace(" ", "")) == 0:
                    if len(backwards_scan) == 0:
                        feet.append(chunk1)
                        return feet[::-1]
                    chunk1 = backwards_scan.pop() + "".join(chunk1)
                chunk2 = backwards_scan.pop()
                while chunk2 == " ":
                    spaces.append(chunk2)
                    if len(backwards_scan) == 0:
                        feet.append(chunk2)
                        return feet[::-1]
                    chunk2 = backwards_scan.pop()
                new_candidate = "".join(chunk2) + "".join(spaces) + "".join(chunk1)
                if new_candidate.replace(" ", "") in candidates:
                    feet.append(new_candidate)
                else:
                    if new_candidate.replace(" ", "") == incomplete_foot:
                        spaces2 = []
                        previous_mark = backwards_scan.pop()
                        while previous_mark == " ":
                            spaces2.append(previous_mark)
                            previous_mark = backwards_scan.pop()
                        if previous_mark == self.constants.STRESSED:
                            new_candidate = "".join(previous_mark) + "".join(
                                spaces2) + new_candidate
                            feet.append(new_candidate)
                        else:
                            feet.append(new_candidate)  # invalid foot
                            spaces3 = []
                            next_mark = backwards_scan.pop()
                            while next_mark == " ":
                                spaces3.append(previous_mark)
                                next_mark = backwards_scan.pop()
                            feet.append("".join(next_mark) + "".join(spaces3) + previous_mark)
        except Exception as ex:
            LOG.error("err at: {}, {}".format(scansion, ex))
            return list()
        return feet[::-1]

    @staticmethod
    def hexameter_known_stresses() -> List[int]:
        """Provide a list of known stress positions for a hexameter.

        :return: a zero based list enumerating which syllables are known to be stressed.
        """
        return list(range(17)[::3])

    @staticmethod
    def hexameter_possible_unstresses() -> List[int]:
        """
        Provide a list of possible positions which may be unstressed syllables in a hexameter.
        :return: a zero based list enumerating which syllables are known to be unstressed.
        """
        return list(set(range(17)) - set(range(17)[::3]))

    def closest_hexameter_patterns(self, scansion: str) -> List[str]:
        """
        Find the closest group of matching valid hexameter patterns.

        :return: list of the closest valid hexameter patterns; only candidates with a matching
        length/number of syllables are considered.

        >>> print(MetricalValidator().closest_hexameter_patterns('-UUUUU-----UU--'))
        ['-UU-UU-----UU--']
        """
        return self._closest_patterns(self.VALID_HEXAMETERS, scansion)

    @staticmethod
    def pentameter_possible_stresses() -> List[int]:
        """
        Provide a list of possible stress positions for a hexameter.

        :return: a zero based list enumerating which syllables are known to be stressed.
        """
        return list(range(0, 6)) + [8]

    def closest_pentameter_patterns(self, scansion: str) -> List[str]:
        """
        Find the closest group of matching valid pentameter patterns.

        :return: list of the closest valid pentameter patterns; only candidates with a matching
        length/number of syllables are considered.

        >>> print(MetricalValidator().closest_pentameter_patterns('--UUU--UU-UUX'))
        ['---UU--UU-UUX']
        """
        return self._closest_patterns(self.VALID_PENTAMETERS, scansion)

    def closest_hendecasyllable_patterns(self, scansion: str) -> List[str]:
        """
        Find the closest group of matching valid hendecasyllable patterns.

        :return: list of the closest valid hendecasyllable patterns; only candidates with a matching
        length/number of syllables are considered.

        >>> print(MetricalValidator().closest_hendecasyllable_patterns('UU-UU-U-U-X'))
        ['-U-UU-U-U-X', 'U--UU-U-U-X']
        """
        return self._closest_patterns(self.VALID_HENDECASYLLABLES, scansion)

    def _closest_patterns(self, patterns: List[str], scansion: str) -> List[str]:
        """
        Find the closest group of matching valid patterns.

        :patterns: a list of patterns
        :scansion: the scansion pattern thus far
        :return: list of the closest valid patterns; only candidates with a matching
        length/number of syllables are considered.
        """
        pattern = scansion.replace(" ", "")
        pattern = pattern.replace(self.constants.FOOT_SEPARATOR, "")
        ending = pattern[-1]
        candidate = pattern[:len(pattern) - 1] + self.constants.OPTIONAL_ENDING
<<<<<<< HEAD
        cans = [(Levenshtein.Levenshtein_Distance(candidate, x), x) for x in patterns
=======
        cans = [(Levenshtein.levenshtein_distance(candidate, x), x) for x in patterns
>>>>>>> e7ba6582
                if len(x) == len(candidate)]
        if cans:
            cans = sorted(cans, key=lambda tup: tup[0])
            top = cans[0][0]
            return [can[1][:-1] + ending for can in cans if can[0] == top]
        return []

    def _build_hexameter_template(self, stress_positions: str) -> str:
        """
        Build a hexameter scansion template from string of 5 binary numbers;
        NOTE: Traditionally the fifth foot is dactyl and spondee substitution is rare,
        however since it *is* a possible combination, we include it here.

        :param stress_positions: 5 binary integers, indicating whether foot is dactyl or spondee
        :return: a valid hexameter scansion template, a string representing stressed and
        unstresssed syllables with the optional terminal ending.

        >>> print(MetricalValidator()._build_hexameter_template("01010"))
        -UU---UU---UU-X
        """
        hexameter = []
        for binary in stress_positions:
            if binary == "1":
                hexameter.append(self.constants.SPONDEE)
            if binary == "0":
                hexameter.append(self.constants.DACTYL)
        hexameter.append(self.constants.HEXAMETER_ENDING)
        return "".join(hexameter)

    def _build_hendecasyllable_templates(self) -> List[str]:
        return [
            #     -U  - U   U -  U -  U - X
            self.constants.TROCHEE + self.constants.TROCHEE +
            self.constants.IAMB + self.constants.IAMB + self.constants.IAMB
            + self.constants.OPTIONAL_ENDING,
            #   --  - U U -  U -  U - X
            self.constants.SPONDEE + self.constants.TROCHEE +
            self.constants.IAMB + self.constants.IAMB + self.constants.IAMB
            + self.constants.OPTIONAL_ENDING,
            #  U-  - U         U -  U -  U - X
            self.constants.IAMB + self.constants.TROCHEE +
            self.constants.IAMB + self.constants.IAMB + self.constants.IAMB
            + self.constants.OPTIONAL_ENDING]

    def _build_pentameter_templates(self) -> List[str]:
        """Create pentameter templates."""
        return [  # '-UU|-UU|-|-UU|-UU|X'
            self.constants.DACTYL + self.constants.DACTYL +
            self.constants.STRESSED + self.constants.DACTYL + self.constants.DACTYL
            + self.constants.OPTIONAL_ENDING,
            #   '-UU|--|-|-UU|-UU|X'
            self.constants.DACTYL + self.constants.SPONDEE +
            self.constants.STRESSED + self.constants.DACTYL + self.constants.DACTYL
            + self.constants.OPTIONAL_ENDING,
            #  '--|-UU|-|-UU|-UU|X'
            self.constants.SPONDEE + self.constants.DACTYL +
            self.constants.STRESSED + self.constants.DACTYL + self.constants.DACTYL
            + self.constants.OPTIONAL_ENDING,
            #  '--|--|-|-UU|-UU|X'
            self.constants.SPONDEE + self.constants.SPONDEE +
            self.constants.STRESSED + self.constants.DACTYL + self.constants.DACTYL
            + self.constants.OPTIONAL_ENDING]<|MERGE_RESOLUTION|>--- conflicted
+++ resolved
@@ -7,10 +7,6 @@
 
 from cltk.prosody.latin.scansion_constants import ScansionConstants
 from cltk.text_reuse.levenshtein import Levenshtein
-<<<<<<< HEAD
-=======
-
->>>>>>> e7ba6582
 
 LOG = logging.getLogger(__name__)
 LOG.addHandler(logging.NullHandler())
@@ -216,11 +212,7 @@
         pattern = pattern.replace(self.constants.FOOT_SEPARATOR, "")
         ending = pattern[-1]
         candidate = pattern[:len(pattern) - 1] + self.constants.OPTIONAL_ENDING
-<<<<<<< HEAD
-        cans = [(Levenshtein.Levenshtein_Distance(candidate, x), x) for x in patterns
-=======
         cans = [(Levenshtein.levenshtein_distance(candidate, x), x) for x in patterns
->>>>>>> e7ba6582
                 if len(x) == len(candidate)]
         if cans:
             cans = sorted(cans, key=lambda tup: tup[0])
