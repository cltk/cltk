--- conflicted
+++ resolved
@@ -8,10 +8,6 @@
 import re
 
 from cltk.text_reuse.levenshtein import Levenshtein
-<<<<<<< HEAD
-=======
-
->>>>>>> e7ba6582
 import cltk.prosody.latin.string_utils as string_utils
 from cltk.prosody.latin.verse import Verse
 from cltk.prosody.latin.metrical_validator import MetricalValidator
@@ -114,11 +110,7 @@
 
         smoothed = self.correct_invalid_start(verse.scansion)
 
-<<<<<<< HEAD
-        if Levenshtein.Levenshtein_Distance(verse.scansion, smoothed) > 0:
-=======
         if Levenshtein.levenshtein_distance(verse.scansion, smoothed) > 0:
->>>>>>> e7ba6582
             verse.scansion_notes += [self.constants.NOTE_MAP["invalid start"]]
             verse.scansion = smoothed
             stresses += string_utils.differences(verse.scansion, smoothed)
@@ -128,11 +120,7 @@
 
         smoothed = self.correct_antepenult_chain(verse.scansion)
 
-<<<<<<< HEAD
-        if Levenshtein.Levenshtein_Distance(verse.scansion, smoothed) > 0:
-=======
         if Levenshtein.levenshtein_distance(verse.scansion, smoothed) > 0:
->>>>>>> e7ba6582
             verse.scansion_notes += [self.constants.NOTE_MAP["antepenult chain"]]
             verse.scansion = smoothed
             stresses += string_utils.differences(verse.scansion, smoothed)
