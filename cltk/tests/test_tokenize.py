--- conflicted
+++ resolved
@@ -233,7 +233,6 @@
         #print(result)
         self.assertTrue(result == target)
         
-<<<<<<< HEAD
     def test_old_eng_word_tokenizer(self):
         text = "Hƿæt! ƿē Gār-Dena in ġeār-dagum, 
                "þēod-cyninga, þrym ġefrūnon,hū ðā æþelingas ellen fremedon."
@@ -242,14 +241,14 @@
         word_tokenizer =WordTokenizer('old_eng')
         result= word_tokenizer.tokenize(text)
         self.assertTrue(result == target)
-=======
+
     def test_middle_high_german_tokenizer(self):
         text = "Gâwân het êre unde heil,\nieweders volleclîchen teil:\nnu nâht och sînes kampfes zît."
         target = ['Gâwân', 'het', 'êre', 'unde', 'heil', ',', 'ieweders', 'volleclîchen', 'teil', ':', 'nu', 'nâht', 'och', 'sînes', 'kampfes', 'zît', '.']
         tokenizer = WordTokenizer('middle_high_german')
         tokenized_lines = tokenizer.tokenize(text)
         self.assertTrue(tokenized_lines == target)
->>>>>>> 8ffd8ed4
+
 
 if __name__ == '__main__':
     unittest.main()