--- conflicted
+++ resolved
@@ -793,21 +793,17 @@
         match = swadesh.words()[0]
         self.assertEqual(first_word, match)
 
-<<<<<<< HEAD
     def test_swadesh_hebrew(self):
         swadesh = Swadesh('hbo')
         first_word = '\'anî, \'ānokî '
         match = swadesh.words()[0]
         self.assertEqual(first_word, match)
 
-=======
     def test_swadesh_arabic(self):
         swadesh = Swadesh('ar')
         first_word = "أنا"
         match = swadesh.words()[0]
         self.assertEqual(first_word, match)
 
-
->>>>>>> 0fb77a2b
 if __name__ == '__main__':
     unittest.main()