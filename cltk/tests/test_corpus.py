"""Test cltk.corpus."""

from cltk.corpus.greek.beta_to_unicode import Replacer
from cltk.corpus.greek.tlg.parse_tlg_indices import get_female_authors
from cltk.corpus.greek.tlg.parse_tlg_indices import get_epithet_index
from cltk.corpus.greek.tlg.parse_tlg_indices import get_epithets
from cltk.corpus.greek.tlg.parse_tlg_indices import select_authors_by_epithet
from cltk.corpus.greek.tlg.parse_tlg_indices import get_epithet_of_author
from cltk.corpus.greek.tlg.parse_tlg_indices import get_geo_index
from cltk.corpus.greek.tlg.parse_tlg_indices import get_geographies
from cltk.corpus.greek.tlg.parse_tlg_indices import select_authors_by_geo
from cltk.corpus.greek.tlg.parse_tlg_indices import get_geo_of_author
from cltk.corpus.greek.tlg.parse_tlg_indices import get_lists
from cltk.corpus.greek.tlg.parse_tlg_indices import get_id_author
from cltk.corpus.greek.tlg.parse_tlg_indices import select_id_by_name
from cltk.corpus.greek.tlg.parse_tlg_indices import get_works_by_id
from cltk.corpus.greek.tlg.parse_tlg_indices import check_id
from cltk.corpus.greek.tlg.parse_tlg_indices import get_date_author
from cltk.corpus.greek.tlg.parse_tlg_indices import get_dates
from cltk.corpus.greek.tlg.parse_tlg_indices import get_date_of_author
from cltk.corpus.greek.tlg.parse_tlg_indices import _get_epoch
from cltk.corpus.greek.tlg.parse_tlg_indices import _check_number
from cltk.corpus.greek.tlg.parse_tlg_indices import _handle_splits
from cltk.corpus.greek.tlgu import TLGU
from cltk.corpus.utils.formatter import assemble_phi5_author_filepaths
from cltk.corpus.utils.formatter import assemble_phi5_works_filepaths
from cltk.corpus.utils.formatter import assemble_tlg_author_filepaths
from cltk.corpus.utils.formatter import assemble_tlg_works_filepaths
from cltk.corpus.utils.formatter import phi5_plaintext_cleanup
from cltk.corpus.utils.formatter import remove_non_ascii
from cltk.corpus.utils.formatter import tonos_oxia_converter
from cltk.corpus.utils.formatter import tlg_plaintext_cleanup
from cltk.corpus.utils.formatter import cltk_normalize
from cltk.corpus.utils.importer import CorpusImporter
from cltk.corpus.utils.importer import CorpusImportError
from cltk.corpus.sanskrit.itrans.itrans_transliterator import *
from cltk.corpus.sanskrit.itrans.unicode_transliterate import *
from cltk.corpus.sanskrit.itrans.langinfo import *
from cltk.corpus.sanskrit.itrans.sinhala_transliterator import SinhalaDevanagariTransliterator  as sdt
from cltk.corpus.punjabi.numerifier import punToEnglish_number
from cltk.corpus.punjabi.numerifier import englishToPun_number
from unicodedata import normalize
import os
import unittest

__author__ = 'Kyle P. Johnson <kyle@kyle-p-johnson.com>'
__license__ = 'MIT License. See LICENSE.'

DISTRIBUTED_CORPUS_PATH_REL = '~/cltk_data/test_distributed_corpora.yaml'
DISTRIBUTED_CORPUS_PATH = os.path.expanduser(DISTRIBUTED_CORPUS_PATH_REL)


class TestSequenceFunctions(unittest.TestCase):  # pylint: disable=R0904
    """Class for unittest"""

    def test_greek_betacode_to_unicode(self):
        """Test converting Beta Code to Unicode.
        Note: assertEqual appears to not be correctly comparing certain
        characters (``ά`` and ``ί``, at least).
        """
        replacer = Replacer()
        # Generic test
        beta_1 = r"""O(/PWS OU)=N MH\ TAU)TO\ """
        unicode_1 = replacer.beta_code(beta_1)
        target_1 = 'ὅπως οὖν μὴ ταὐτὸ '
        # Test for iota and diaeresis
        self.assertEqual(unicode_1, target_1)
        beta_2 = r"""*XALDAI+KH\N"""
        unicode_2 = replacer.beta_code(beta_2)
        target_2 = 'Χαλδαϊκὴν'
        self.assertEqual(unicode_2, target_2)
        # Test for upsilon and diaeresis
        beta_3 = r"""PROU+POTETAGME/NWN"""
        unicode_3 = replacer.beta_code(beta_3)
        target_3 = 'προϋποτεταγμένων'
        self.assertEqual(unicode_3, target_3)

    def test_tlgu_init(self):
        """Test constructors of TLGU module for check, import, and install."""
        tlgu = TLGU(testing=True)
        self.assertTrue(tlgu)

    def test_import_greek_software_tlgu(self):
        """Test cloning TLGU."""
        corpus_importer = CorpusImporter('greek')
        corpus_importer.import_corpus('greek_software_tlgu')
        file_rel = os.path.join('~/cltk_data/greek/software/greek_software_tlgu/README.md')
        _file = os.path.expanduser(file_rel)
        file_exists = os.path.isfile(_file)
        self.assertTrue(file_exists)

    def test_tlgu_convert(self):
        """Test TLGU convert. This reads the file
        ``tlgu_test_text_beta_code.txt``, which mimics a TLG file, and
        converts it.
        Note: assertEquals fails on some accented characters ('ή', 'ί').
        """
        in_test = os.path.abspath('cltk/tests/tlgu_test_text_beta_code.txt')
        out_test = os.path.expanduser('~/cltk_data/tlgu_test_text_unicode.txt')
        tlgu = TLGU(testing=True)
        tlgu.convert(in_test, out_test)
        with open(out_test) as out_file:
            new_text = out_file.read()
        os.remove(out_test)
        target = """
βλλον δ' ἀλλλους χαλκρεσιν ἐγχεῃσιν.
"""
        self.assertEqual(new_text, target)

    def test_tlgu_convert_fail(self):
        """Test the TLGU to fail when importing a corpus that doesn't exist."""
        tlgu = TLGU(testing=True)
        with self.assertRaises(AssertionError):
            tlgu.convert('~/Downloads/corpora/TLG_E/bad_path.txt',
                         '~/Documents/thucydides.txt')

    def test_tlgu_convert_corpus_fail(self):
        """Test the TLGU to fail when trying to convert an unsupported corpus."""
        tlgu = TLGU(testing=True)
        with self.assertRaises(AssertionError):
            tlgu.convert_corpus(corpus='bad_corpus')

    def test_tlg_plaintext_cleanup(self):
        """Test post-TLGU cleanup of text of Greek TLG text."""
        dirty = """{ΑΘΗΝΑΙΟΥ ΝΑΥΚΡΑΤΙΤΟΥ ΔΕΙΠΝΟΣΟΦΙΣΤΩΝ} LATIN Ἀθήναιος (μὲν) ὁ τῆς 999 βίβλου πατήρ: ποιεῖται δὲ τὸν λόγον πρὸς Τιμοκράτην."""  # pylint: disable=line-too-long
        clean = tlg_plaintext_cleanup(dirty, rm_punctuation=True, rm_periods=False)
        target = ' Ἀθήναιος ὁ τῆς βίβλου πατήρ ποιεῖται δὲ τὸν λόγον πρὸς Τιμοκράτην.'
        self.assertEqual(clean, target)

    def test_tlg_plaintext_cleanup_rm_periods(self):
        """Test post-TLGU cleanup of text of Greek TLG text."""
        dirty = """{ΑΘΗΝΑΙΟΥ ΝΑΥΚΡΑΤΙΤΟΥ ΔΕΙΠΝΟΣΟΦΙΣΤΩΝ} LATIN Ἀθήναιος (μὲν) ὁ τῆς 999 βίβλου πατήρ: ποιεῖται δὲ τὸν λόγον πρὸς Τιμοκράτην."""  # pylint: disable=line-too-long
        clean = tlg_plaintext_cleanup(dirty, rm_punctuation=True, rm_periods=True)
        target = ' Ἀθήναιος ὁ τῆς βίβλου πατήρ ποιεῖται δὲ τὸν λόγον πρὸς Τιμοκράτην'
        self.assertEqual(clean, target)

    def test_phi5_plaintext_cleanup(self):
        """Test post-TLGU cleanup of text of Latin PHI5 text."""
        dirty = """        {ODYSSIA}
        {Liber I}
Virum áge 999 mihi, Camena, (insece) versutum.
Pater noster, Saturni filie . . .
Mea puera, quid verbi ex tuo ore supera fugit?
argenteo polubro, aureo eclutro. """
        clean = phi5_plaintext_cleanup(dirty, rm_punctuation=True, rm_periods=False)
        target = ' Virum áge mihi Camena versutum. Pater noster Saturni filie . . . Mea puera quid verbi ex tuo ore supera fugit argenteo polubro aureo eclutro. '  # pylint: disable=line-too-long
        self.assertEqual(clean, target)

    def test_phi5_plaintext_cleanup_rm_periods(self):
        """Test post-TLGU cleanup of text of Latin PHI5 text."""
        dirty = """        {ODYSSIA}
        {Liber I}
Virum áge 999 mihi, Camena, (insece) versutum.
Pater noster, Saturni filie . . .
Mea puera, quid verbi ex tuo ore supera fugit?
argenteo polubro, aureo eclutro. """
        clean = phi5_plaintext_cleanup(dirty, rm_punctuation=True, rm_periods=True)
        target = ' Virum áge mihi Camena versutum Pater noster Saturni filie Mea puera quid verbi ex tuo ore supera fugit argenteo polubro aureo eclutro '  # pylint: disable=line-too-long
        self.assertEqual(clean, target)

    def test_phi5_plaintext_cleanup_rm_periods_bytes(self):
        """Test post-TLGU cleanup of text of Latin PHI5 text."""
        dirty = '\xcc\x81 Virum áge 999 mihi.'
        clean = phi5_plaintext_cleanup(dirty, rm_punctuation=True, rm_periods=True)
        target = 'Ì Virum áge mihi'
        self.assertEqual(clean, target)

    def test_cltk_normalize_compatible(self):
        """Test Normalizing Text with compatibility True"""
        s1 = 'café'
        s2 = 'cafe\u0301'
        normalized_text = cltk_normalize(s1, compatibility=True)
        target = normalize('NFKC', s2)
        self.assertEqual(normalized_text, target)

    def test_cltk_normalize_noncompatible(self):
        """Test Normalizing Text with compatibility False"""
        s1 = 'café'
        s2 = 'cafe\u0301'
        normalized_text = cltk_normalize(s1, compatibility=False)
        target = normalize('NFC', s2)
        self.assertEqual(normalized_text, target)

    def test_assemble_tlg_author(self):
        """Test building absolute filepaths from TLG index."""
        paths = assemble_tlg_author_filepaths()
        self.assertEqual(len(paths), 1823)

    def test_assemble_phi5_author(self):
        """Test building absolute filepaths from TLG index."""
        paths = assemble_phi5_author_filepaths()
        self.assertEqual(len(paths), 362)

    def test_assemble_tlg_works(self):
        """"Test building absolute filepaths from TLG works index."""
        paths = assemble_tlg_works_filepaths()
        self.assertEqual(len(paths), 6625)

    def test_assemble_phi5_works(self):
        """"Test building absolute filepaths from PHI5 works index."""
        paths = assemble_phi5_works_filepaths()
        self.assertEqual(len(paths), 836)

    def test_corpora_import_list_greek(self):
        """Test listing of available corpora."""
        corpus_importer = CorpusImporter('greek')
        available_corpora = corpus_importer.list_corpora
        self.assertTrue(available_corpora)

    def test_corpora_import_list_latin(self):
        """Test listing of available corpora."""
        corpus_importer = CorpusImporter('latin')
        available_corpora = corpus_importer.list_corpora
        self.assertTrue(available_corpora)

    def test_tonos_oxia_converter(self):
        """Test function converting tonos to oxia accent."""
        char_tonos = "ά"  # with tonos, for Modern Greek
        char_oxia = "ά"  # with oxia, for Ancient Greek
        corrected = tonos_oxia_converter(char_tonos)
        self.assertEqual(char_oxia, corrected)

    def test_tonos_oxia_converter_reverse(self):
        """Test function converting tonos to oxia accent."""
        char_tonos = "ά"  # with tonos, for Modern Greek
        char_oxia = "ά"  # with oxia, for Ancient Greek
        corrected = tonos_oxia_converter(char_oxia, reverse=True)
        self.assertEqual(char_tonos, corrected)

    def test_remove_non_ascii(self):
        """Test removing all non-ascii characters from a string."""
        non_ascii_str = 'Ascii and some non-ascii: θεοὺς μὲν αἰτῶ τῶνδ᾽ ἀπαλλαγὴν'  # pylint: disable=line-too-long
        ascii_str = remove_non_ascii(non_ascii_str)
        valid = 'Ascii and some non-ascii:     '
        self.assertEqual(ascii_str, valid)

    def test_import_latin_text_perseus(self):
        """Test cloning the Perseus Latin text corpus."""
        corpus_importer = CorpusImporter('latin')
        corpus_importer.import_corpus('latin_text_perseus')
        file_rel = os.path.join('~/cltk_data/latin/text/latin_text_perseus/README.md')
        _file = os.path.expanduser(file_rel)
        file_exists = os.path.isfile(_file)
        self.assertTrue(file_exists)

    def test_import_greek_text_perseus(self):
        """Test cloning the Perseus Greek text corpus."""
        corpus_importer = CorpusImporter('greek')
        corpus_importer.import_corpus('greek_text_perseus')
        file_rel = os.path.join('~/cltk_data/greek/text/greek_text_perseus/README.md')
        _file = os.path.expanduser(file_rel)
        file_exists = os.path.isfile(_file)
        self.assertTrue(file_exists)

    def test_import_proper_names_latin(self):
        """Test cloning the Latin proper names corpus."""
        corpus_importer = CorpusImporter('latin')
        corpus_importer.import_corpus('latin_proper_names_cltk')
        file_rel = os.path.join('~/cltk_data/latin/lexicon/latin_proper_names_cltk/README.md')
        _file = os.path.expanduser(file_rel)
        file_exists = os.path.isfile(_file)
        self.assertTrue(file_exists)

    def test_import_proper_names_greek(self):
        """Test cloning the Greek proper names corpus."""
        corpus_importer = CorpusImporter('greek')
        corpus_importer.import_corpus('greek_proper_names_cltk')
        file_rel = os.path.join('~/cltk_data/greek/lexicon/greek_proper_names_cltk/README.md')
        _file = os.path.expanduser(file_rel)
        file_exists = os.path.isfile(_file)
        self.assertTrue(file_exists)

    def test_import_grk_treebank_pers(self):
        """Test cloning the Perseus Greek treebank corpus."""
        corpus_importer = CorpusImporter('greek')
        corpus_importer.import_corpus('greek_treebank_perseus')
        file_rel = os.path.join('~/cltk_data/greek/treebank/greek_treebank_perseus/README.md')
        _file = os.path.expanduser(file_rel)
        file_exists = os.path.isfile(_file)
        self.assertTrue(file_exists)

    def test_import_la_treebank_pers(self):
        """Test cloning the Perseus Latin treebank corpus."""
        corpus_importer = CorpusImporter('latin')
        corpus_importer.import_corpus('latin_treebank_perseus')
        file_rel = os.path.join('~/cltk_data/latin/treebank/latin_treebank_perseus/README.md')
        _file = os.path.expanduser(file_rel)
        file_exists = os.path.isfile(_file)
        self.assertTrue(file_exists)

    def test_import_la_text_lac_curt(self):
        """Test cloning the Lacus Curtius Latin text corpus."""
        corpus_importer = CorpusImporter('latin')
        corpus_importer.import_corpus('latin_text_lacus_curtius')
        file_rel = os.path.join('~/cltk_data/latin/text/latin_text_lacus_curtius/README.md')
        _file = os.path.expanduser(file_rel)
        file_exists = os.path.isfile(_file)
        self.assertTrue(file_exists)

    def test_import_lat_text_lat_lib(self):
        """Test cloning the Latin Library text corpus."""
        corpus_importer = CorpusImporter('latin')
        corpus_importer.import_corpus('latin_text_latin_library')
        file_rel = os.path.join('~/cltk_data/latin/text/latin_text_latin_library/README.md')
        _file = os.path.expanduser(file_rel)
        file_exists = os.path.isfile(_file)
        self.assertTrue(file_exists)

    def test_import_latin_models_cltk(self):
        """Test cloning the CLTK Latin models."""
        corpus_importer = CorpusImporter('latin')
        corpus_importer.import_corpus('latin_models_cltk')
        file_rel = os.path.join('~/cltk_data/latin/model/latin_models_cltk/README.md')
        _file = os.path.expanduser(file_rel)
        file_exists = os.path.isfile(_file)
        self.assertTrue(file_exists)

    def test_import_lat_pos_lemma_cltk(self):
        """Test cloning the CLTK POS lemmata dict."""
        corpus_importer = CorpusImporter('latin')
        corpus_importer.import_corpus('latin_pos_lemmata_cltk')
        file_rel = os.path.join('~/cltk_data/latin/lemma/latin_pos_lemmata_cltk/README.md')
        _file = os.path.expanduser(file_rel)
        file_exists = os.path.isfile(_file)
        self.assertTrue(file_exists)

    def test_import_greek_models_cltk(self):
        """Test pull (not clone) the CLTK Greek models. Import was run in
        ``setUp()``.
        """
        corpus_importer = CorpusImporter('greek')
        corpus_importer.import_corpus('greek_models_cltk')
        file_rel = os.path.join('~/cltk_data/greek/model/greek_models_cltk/README.md')
        _file = os.path.expanduser(file_rel)
        file_exists = os.path.isfile(_file)
        self.assertTrue(file_exists)

    def test_git_import_copt_script(self):
        """Test import of Coptic Scriptorium."""
        corpus_importer = CorpusImporter('coptic')
        corpus_importer.import_corpus('coptic_text_scriptorium')
        file_rel = os.path.join('~/cltk_data/coptic/text/coptic_text_scriptorium/README.md')
        _file = os.path.expanduser(file_rel)
        file_exists = os.path.isfile(_file)
        self.assertTrue(file_exists)

    def test_git_import_tib_pos_tdc(self):
        """Test import Tibetan POS files."""
        corpus_importer = CorpusImporter('tibetan')
        corpus_importer.import_corpus('tibetan_pos_tdc')
        file_rel = os.path.join('~/cltk_data/tibetan/pos/tibetan_pos_tdc/README.md')
        _file = os.path.expanduser(file_rel)
        file_exists = os.path.isfile(_file)
        self.assertTrue(file_exists)

    def test_git_import_tib_lexica_tdc(self):
        """Test import of Tibetan dictionary."""
        corpus_importer = CorpusImporter('tibetan')
        corpus_importer.import_corpus('tibetan_lexica_tdc')
        file_rel = os.path.join('~/cltk_data/tibetan/lexicon/tibetan_lexica_tdc/README.md')
        _file = os.path.expanduser(file_rel)
        file_exists = os.path.isfile(_file)
        self.assertTrue(file_exists)

    def test_git_import_chinese_cbeta_txt(self):
        """Test import of plaintext CBETA."""
        corpus_importer = CorpusImporter('chinese')
        corpus_importer.import_corpus('chinese_text_cbeta_txt')
        file_rel = os.path.join('~/cltk_data/chinese/text/chinese_text_cbeta_txt/README.md')
        file = os.path.expanduser(file_rel)
        file_exists = os.path.isfile(file)
        self.assertTrue(file_exists)

    def test_show_corpora_bad_lang(self):
        """Test failure of importer upon selecting unsupported language."""
        with self.assertRaises(CorpusImportError):
            CorpusImporter('bad_lang')

    def test_import_nonexistant_corpus(self):
        """Test that creating a CorpusImporter for a non existent lang
           fails smoothly
        """
        with self.assertRaises(CorpusImportError):
            corpus_importer = CorpusImporter('greek')
            corpus_importer.import_corpus('euclids_book_of_recipes')

    def test_import_latin_text_antique_digiliblt(self):
        """Test cloning the Antique Latin from digilibLT."""
        corpus_importer = CorpusImporter('latin')
        corpus_importer.import_corpus('latin_text_antique_digiliblt')
        file_rel = os.path.join('~/cltk_data/latin/text/latin_text_antique_digiliblt/README.md')
        _file = os.path.expanduser(file_rel)
        file_exists = os.path.isfile(_file)
        self.assertTrue(file_exists)

    def test_get_female_authors(self):
        """Test function to parse TLG female authors list."""
        authors = get_female_authors()
        authors = sorted(authors)[:3]
        self.assertEqual(authors, ['0009', '0051', '0054'])

    def test_get_epithet_index(self):
        """Test get_epithet_index()."""
        ind = get_epithet_index()
        self.assertEqual(type(ind), dict)

    def test_get_epithets(self):
        """Test get_epithets()."""
        epithets = get_epithets()
        self.assertEqual(epithets[:2], ['Alchemistae', 'Apologetici'])

    def test_select_authors_by_epithet(self):
        """Test select_authors_by_epithet()."""
        authors = select_authors_by_epithet('Apologetici')
        self.assertEqual(len(authors), 9)

    def test_get_epithet_of_author(self):
        """Test get_epithet_of_author()."""
        epithet = get_epithet_of_author('0016')
        self.assertEqual(epithet, 'Historici/-ae')

    def test_get_geo_index(self):
        """Test get_geo_index()."""
        index = get_geo_index()
        self.assertEqual(type(index), dict)

    def test_get_geographies(self):
        """Test get_geographies()."""
        geos = get_geographies()
        self.assertEqual(type(geos), list)

    def test_select_authors_by_geo(self):
        """Test select_authors_by_geo()."""
        authors = select_authors_by_geo('Athenae')
        self.assertEqual(len(authors), 113)

    def test_get_geo_of_author(self):
        """Test get_geo_of_author()."""
        geo = get_geo_of_author('0008')
        self.assertEqual(geo, 'Naucratis')

    def test_get_lists(self):
        """Test get_lists()."""
        index = get_lists()
        self.assertEqual(type(index), dict)

    def test_get_id_author(self):
        """Test get_id_author()."""
        self.assertEqual(type(get_id_author()), dict)

    def test_select_id_by_name(self):
        """Test select_id_by_name()."""
        matches = select_id_by_name('hom')
        self.assertEqual(len(matches), 11)

    def test_get_works_by_id(self):
        """Test get_works_by_id()."""
        works = get_works_by_id("0007")
        self.assertEqual(len(works), 147)

    def test_check_id(self):
        """Test check_id"""
        author = check_id("0557")
        valid = "Epictetus Phil."
        self.assertEqual(author, valid)

    def test_get_date_author(self):
        """Test get_date_author()."""
        dates = get_date_author()
        self.assertEqual(type(dates), dict)

    def test_get_dates(self):
        """Test get_dates()."""
        dates = get_dates()
        self.assertEqual(type(dates), list)
        self.assertEqual(len(dates), 183)

    def test_get_date_of_author(self):
        """Test get_date_of_author()."""
        self.assertEqual(get_date_of_author('1747'), '1 B.C./A.D. 1')
        self.assertEqual(get_date_of_author('1143'), '2-1 B.C.')
        self.assertEqual(get_date_of_author('0295'), 'Varia')
        self.assertEqual(get_date_of_author('4304'), 'a. A.D. 10')
        self.assertIsNone(get_date_of_author('123456'))

    def test_get_epoch(self):
        """Test _get_epoch()."""
        self.assertEqual(_get_epoch('A.D. 9-10'), 'ad')
        self.assertEqual(_get_epoch('p. A.D. 2'), 'ad')
        self.assertIsNone(_get_epoch('a. A.D. 2'))
        self.assertEqual(_get_epoch('3 B.C.'), 'bc')
        self.assertIsNone(_get_epoch('p. 7 B.C.'))
        self.assertEqual(_get_epoch('a. 1 B.C.'), 'bc')
        self.assertEqual(_get_epoch('a. 1 B.C.?'), 'bc')

    def test_check_number(self):
        """Test _check_number()."""
        self.assertTrue(_check_number('5'))
        self.assertTrue(_check_number('5?'))
        self.assertFalse(_check_number('A.D. 5'))
        self.assertFalse(_check_number('A.D. 5?'))
        self.assertFalse(_check_number('p. 4 B.C.'))

    def test_handle_splits(self):
        """Test _handle_splits()."""
        _dict = {'start_raw': 'A.D. 9', 'start_epoch': 'ad', \
                 'stop_epoch': 'ad', 'stop_raw': 'A.D. 10'}
        self.assertEqual(_handle_splits('A.D. 9-10'), _dict)
        _dict = {'start_raw': 'A.D. 1?', 'start_epoch': 'ad', \
                 'stop_epoch': 'ad', 'stop_raw': 'A.D. 6'}
        self.assertEqual(_handle_splits('A.D. 1?-6'), _dict)
        _dict = {'stop_raw': 'p. A.D. 2', 'start_raw': 'a. 4 B.C.', \
                 'stop_epoch': 'ad', 'start_epoch': 'bc'}
        self.assertEqual(_handle_splits('a. 4 B.C.-p. A.D. 2'), _dict)
        _dict = {'stop_raw': 'A.D. 2?', 'start_raw': 'A.D. 2?', \
                 'stop_epoch': 'ad', 'start_epoch': 'ad'}
        self.assertEqual(_handle_splits('A.D. 2?'), _dict)
        _dict = {'stop_raw': '1 B.C.?', 'start_raw': '2 B.C.?', \
                 'stop_epoch': 'bc', 'start_epoch': 'bc'}
        self.assertEqual(_handle_splits('2/1 B.C.?'), _dict)

    def test_punjabi_to_english_number_conversion(self):
        str_test = '੧੨੩੪੫੬੭੮੯੦'
        self.assertEqual(1234567890, punToEnglish_number(str_test))

    def test_englishToPun_number(self):
        str_test = '੧੨੩੪੫੬੭੮੯੦'
        self.assertEqual(str_test, englishToPun_number(1234567890))

<<<<<<< HEAD
    def test_import_punjabi_punjabi_text_gurban(self):
        pun_import = CorpusImporter('punjabi')
        corpora_list = pun_import.list_corpora
        self.assertTrue('punjabi_text_gurban' in corpora_list)
        pun_import.import_corpus('punjabi_text_gurban')
        file_path = os.path.join('~/cltk_data/punjabi/text/punjabi_text_gurban/README.md')
        _file = os.path.expanduser(file_path)
        self.assertTrue(os.path.isfile(_file))
=======
    def test_english_to_punjabi_number_conversion(self):
        """Test English to Punjabi number conversion."""
        str_test = '੧੨੩੪੫੬੭੮੯੦'
        self.assertEqual(str_test, englishToPun_number(1234567890))

    def test_corpora_import_list_greek(self):
        """Test listing of available corpora."""
        corpus_importer = CorpusImporter('greek', testing=True)
        available_corpora = corpus_importer.list_corpora
        self.assertTrue(available_corpora)

    def make_distributed_corpora_testing_file(self):
        """Setup for some cloning tests, make file at
        '~/cltk_data/test_distributed_corpora.yaml'.
        """
        #! Don't format this literal string, must be YAML-ish
        yaml_str_to_write = """example_distributed_latin_corpus:
        git_remote: git@github.com:kylepjohnson/latin_corpus_newton_example.git
        language: latin
        type: text

example_distributed_fake_language_corpus:
        git_remote: git@github.com:kylepjohnson/doesntexistyet.git
        language: fake_language
        type: treebank
    """
        cltk_data_dir = os.path.expanduser('~/cltk_data')
        if not os.path.isdir(cltk_data_dir):
            os.mkdir(cltk_data_dir)
        with open(DISTRIBUTED_CORPUS_PATH, 'w') as file_open:
            file_open.write(yaml_str_to_write)

    def remove_distributed_corpora_testing_file(self):
        """Remove ~/cltk_data/test_distributed_corpora.yaml."""
        os.remove(DISTRIBUTED_CORPUS_PATH)

    def test_corpus_importer_variables_no_user_but_in_core(self):
        """Test function which checks for presence of
        ~/cltk_data/distributed_corpora.yaml. Look for a language
        not in core repos but not in user-defined.
        """
        self.make_distributed_corpora_testing_file()
        corpus_importer = CorpusImporter('sanskrit', testing=True)
        self.assertIn('sanskrit_models_cltk', corpus_importer.list_corpora)
        self.remove_distributed_corpora_testing_file()

    def test_corpus_importer_variables_user_but_not_core(self):
        """Test function which checks for presence of
        `~/cltk_data/distributed_corpora.yaml`. Look for a language
        not in the core but in the user's custom file.
        """
        self.make_distributed_corpora_testing_file()
        corpus_importer = CorpusImporter('fake_language', testing=True)
        corpus_name = corpus_importer.list_corpora
        target_name = 'example_distributed_fake_language_corpus'
        self.assertEqual(corpus_name[0], target_name)
        self.remove_distributed_corpora_testing_file()

    def test_corpus_importer_variables_no_user_but_yes_core(self):
        """Test function which checks for presence of
        `~/cltk_data/distributed_corpora.yaml`. Look for a language
        in the core but not in the user's custom file.
        """
        self.make_distributed_corpora_testing_file()
        corpus_importer = CorpusImporter('pali', testing=True)
        corpora = corpus_importer.list_corpora
        self.assertIn('pali_text_ptr_tipitaka', corpora)
        self.remove_distributed_corpora_testing_file()

    def test_corpus_importer_variables_no_user_no_core(self):
        """Test function which checks for presence of
        `~/cltk_data/distributed_corpora.yaml`. Look for a language
        neither in the core or in the user's custom file.
        """
        self.make_distributed_corpora_testing_file()
        with self.assertRaises(CorpusImportError):
            CorpusImporter('fake_language_nowhere')
        self.remove_distributed_corpora_testing_file()
>>>>>>> d8b5825f


class TestUnicode(unittest.TestCase):
    "Test py23char"

    def test_py23char(self):
        self.assertEqual(py23char(0x92D), 'भ')
        self.assertFalse(py23char(0x93D) == 'भ')


class TestTransliteration(unittest.TestCase):
    "Test the transliteration in corpus.sanskrit"

    def test_Indicization(self):  # Test ItransTransliterator - Convert from Itrans to Devanagari
        x = ItransTransliterator.from_itrans('pitL^In', 'hi')
        y = ItransTransliterator.from_itrans('yogazcittavRttinirodhaH', 'hi')
        z = ItransTransliterator.from_itrans('yogazcittavRttinirodhaH', 'badVar')
        self.assertEqual(x, 'पितॣन्')
        self.assertEqual(y, 'योगश्चित्तव्ऱ्त्तिनिरोधः')
        self.assertEqual(z, 'yogazcittavRttinirodhaH')

    def test_ScriptConversion(self):  # Test UnicodeIndicTransliterator - Convert between various scripts
        x = UnicodeIndicTransliterator.transliterate('राजस्थान', "hi", "pa")
        self.assertEqual(x, 'ਰਾਜਸ੍ਥਾਨ')
        y = UnicodeIndicTransliterator.transliterate('සිංහල අක්ෂර මාලාව', "si", "hi")
        self.assertEqual(y, 'सिंहल अक्षर मालाव')
        z = UnicodeIndicTransliterator.transliterate('सिंहल अक्षर मालाव', "hi", "si")
        self.assertEqual(z, 'සිංහල අක්ෂර මාලාව')
        t = UnicodeIndicTransliterator.transliterate('தமிழ் அரிச்சுவடி', 'ta', 'hi')
        self.assertEqual(t, 'तमिऴ् अरिच्चुवटि')
        h = UnicodeIndicTransliterator.transliterate('तमिऴ् अरिच्चुवटि', 'hi', 'ta')
        self.assertEqual(h, 'தமிழ் அரிச்சுவடி')

    def test_Romanization(self):
        x = ItransTransliterator.to_itrans('राजस्थान', 'hi')
        self.assertTrue(x == 'rAjasthAna' or x == 'raajasthaana')
        x = ItransTransliterator.to_itrans('राजस्थान', 'asdasd')
        self.assertEqual(x, 'राजस्थान')
        ml = ItransTransliterator.to_itrans('മല', 'ml')
        self.assertEqual(ml, 'mala')

    def test_SinhalaDevanagariTransliterator(self):
        sin = sdt.devanagari_to_sinhala('राजस्थान')
        self.assertEqual(sin, 'රාජස්ථාන')
        dev = sdt.sinhala_to_devanagari('රාජස්ථාන')
        self.assertEqual(dev, 'राजस्थान')


class TestScriptInformation(unittest.TestCase):
    def test_IsVowel(self):
        self.assertFalse(is_vowel('क', 'hi'))
        self.assertTrue(is_vowel('अ', 'hi'))

    def test_IsConsonant(self):
        self.assertTrue(is_consonant('क', 'hi'))
        self.assertFalse(is_consonant('अ', 'hi'))

    def test_IsVelar(self):
        self.assertTrue(is_velar('क', 'hi'))
        self.assertFalse(is_velar('अ', 'hi'))

    def test_IsPalatal(self):
        self.assertTrue(is_palatal('च', 'hi'))
        self.assertFalse(is_palatal('त', 'hi'))

    def test_IsAspirated(self):
        self.assertTrue(is_aspirated('छ', 'hi'))
        self.assertFalse(is_aspirated('क', 'hi'))

    def test_IsUnvoiced(self):
        self.assertTrue(is_unvoiced('ट', 'hi'))
        self.assertFalse(is_unvoiced('ग', 'hi'))

    def test_IsNasal(self):
        self.assertTrue(is_nasal('ण', 'hi'))
        self.assertFalse(is_nasal('ड', 'hi'))

    def test_IsVowelSign(self):
        self.assertTrue(is_vowel_sign('ा', 'hi'))

    def test_IsNukta(self):
        self.assertTrue(is_nukta('़', 'hi'))

    def test_IsAum(self):
        self.assertTrue(is_aum('ॐ', 'hi'))

    def test_IsHalanta(self):
        self.assertTrue(is_halanta('्', 'hi'))

    def test_IsRetroflex(self):
        self.assertTrue(is_retroflex('ट', 'hi'))

    def test_IsDental(self):
        self.assertTrue(is_dental('त', 'hi'))

    def test_IsLabial(self):
        self.assertTrue(is_labial('प', 'hi'))

    def test_IsVoiced(self):
        self.assertTrue(is_voiced('ग', 'hi'))

    def test_IsUnAspirated(self):
        self.assertTrue(is_unaspirated('ज', 'hi'))

    def test_IsFricative(self):
        self.assertTrue(is_fricative('श', 'hi'))

    def test_IsApproximant(self):
        self.assertTrue(is_approximant('य', 'hi'))

    def test_IsNumber(self):
        self.assertTrue(is_number('२', 'hi'))

    def test_offset_to_char(self):
        self.assertEqual(offset_to_char(0x021, 'hi'), 'ड')

    def test_in_coordinated_range(self):
        self.assertTrue(in_coordinated_range(0x6e))

    def test_is_indiclang_char(self):
        self.assertTrue(is_indiclang_char('क', 'hi'))


if __name__ == '__main__':
    unittest.main()<|MERGE_RESOLUTION|>--- conflicted
+++ resolved
@@ -527,16 +527,6 @@
         str_test = '੧੨੩੪੫੬੭੮੯੦'
         self.assertEqual(str_test, englishToPun_number(1234567890))
 
-<<<<<<< HEAD
-    def test_import_punjabi_punjabi_text_gurban(self):
-        pun_import = CorpusImporter('punjabi')
-        corpora_list = pun_import.list_corpora
-        self.assertTrue('punjabi_text_gurban' in corpora_list)
-        pun_import.import_corpus('punjabi_text_gurban')
-        file_path = os.path.join('~/cltk_data/punjabi/text/punjabi_text_gurban/README.md')
-        _file = os.path.expanduser(file_path)
-        self.assertTrue(os.path.isfile(_file))
-=======
     def test_english_to_punjabi_number_conversion(self):
         """Test English to Punjabi number conversion."""
         str_test = '੧੨੩੪੫੬੭੮੯੦'
@@ -615,8 +605,15 @@
         with self.assertRaises(CorpusImportError):
             CorpusImporter('fake_language_nowhere')
         self.remove_distributed_corpora_testing_file()
->>>>>>> d8b5825f
-
+
+    def test_import_punjabi_punjabi_text_gurban(self):
+        pun_import = CorpusImporter('punjabi')
+        corpora_list = pun_import.list_corpora
+        self.assertTrue('punjabi_text_gurban' in corpora_list)
+        pun_import.import_corpus('punjabi_text_gurban')
+        file_path = os.path.join('~/cltk_data/punjabi/text/punjabi_text_gurban/README.md')
+        _file = os.path.expanduser(file_path)
+        self.assertTrue(os.path.isfile(_file))
 
 class TestUnicode(unittest.TestCase):
     "Test py23char"
