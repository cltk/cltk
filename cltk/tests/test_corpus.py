--- conflicted
+++ resolved
@@ -523,7 +523,10 @@
         str_test = '੧੨੩੪੫੬੭੮੯੦'
         self.assertEqual(1234567890, punToEnglish_number(str_test))
 
-<<<<<<< HEAD
+    def test_englishToPun_number(self):
+        str_test = '੧੨੩੪੫੬੭੮੯੦'
+        self.assertEqual(str_test, englishToPun_number(1234567890))
+
     def test_english_to_punjabi_number_conversion(self):
         """Test English to Punjabi number conversion."""
         str_test = '੧੨੩੪੫੬੭੮੯੦'
@@ -604,12 +607,6 @@
         self.remove_distributed_corpora_testing_file()
 
 
-=======
-    def test_englishToPun_number(self):
-        str_test = '੧੨੩੪੫੬੭੮੯੦'
-        self.assertEqual(str_test, englishToPun_number(1234567890))
-
->>>>>>> e37cb2e1
 class TestUnicode(unittest.TestCase):
     "Test py23char"
 
