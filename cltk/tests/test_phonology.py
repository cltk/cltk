--- conflicted
+++ resolved
@@ -11,11 +11,8 @@
 from cltk.phonology.middle_english.transcription import Word as word_me
 from cltk.phonology.akkadian import stress as AkkadianStress
 from cltk.phonology.old_norse import transcription as ont
-<<<<<<< HEAD
 from cltk.phonology.gothic import transcription as gothic
-=======
 from cltk.phonology.old_swedish import transcription as old_swedish
->>>>>>> 0fee96c2
 from cltk.phonology import utils as ut
 import unittest
 
@@ -492,7 +489,6 @@
                  "tvaː ɛr ɛːtːir ɛru fraː kɔmnar adam ɔk ɛvu ɔk fjœlɣaðist θɛira kynsloːð ɔk drɛivðist um hɛim alːan]"
         self.assertEqual(target, transcribed_sentence)
 
-<<<<<<< HEAD
     def test_gothic_transcriber(self):
         example_sentence = "Anastodeins aiwaggeljons Iesuis Xristaus sunaus gudis."
 
@@ -501,7 +497,7 @@
         transcribed_sentence = tr.main(example_sentence)
         target = "[anastoːðiːns ɛwaŋgeːljoːns jeːsuis kristɔs sunɔs guðis]"
         self.assertEqual(target, transcribed_sentence)
-=======
+
     def test_old_swedish(self):
         sentence = "Far man kunu oc dör han för en hun far barn. oc sigher hun oc hænnæ frændær."
         tr = ut.Transcriber(old_swedish.DIPHTHONGS_IPA, old_swedish.DIPHTHONGS_IPA_class, old_swedish.IPA_class,
@@ -509,7 +505,6 @@
         transcribed_sentence = tr.main(sentence)
         self.assertEqual("[far man kunu ok dør han før ɛn hun far barn ok siɣɛr hun ok hɛnːɛ frɛndɛr]",
                          transcribed_sentence)
->>>>>>> 0fee96c2
         
     def test_utils(self):
         # definition of a Vowel
