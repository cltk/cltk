"""Test cltk.phonology."""

__author__ = ['Jack Duff <jmunroeduff@gmail.com>']
__license__ = 'MIT License. See LICENSE.'

import unicodedata
from cltk.phonology.arabic.romanization import transliterate as AarabicTransliterate
from cltk.phonology.greek import transcription as grc
from cltk.phonology.latin import transcription as lat
from cltk.phonology.akkadian import stress as AkkadianStress
import unittest

class TestSequenceFunctions(unittest.TestCase):
    """Class for unittest"""

    """greek.transcription"""
    def test_greek_refresh(self):
        """Test the Word class's `_refresh` method in Greek."""
        test_word = grc.Word("pʰór.miŋks", grc.GREEK["Attic"]["Probert"])
        test_word._refresh()
        contexts = [test_word.phones[0].left.ipa, 
            test_word.phones[1].left.ipa, test_word.phones[1].right.ipa,
            test_word.phones[-1].right.ipa]
        target = [grc.Phone("#").ipa, grc.Phone("pʰ").ipa, 
            grc.Phone("r").ipa, grc.Phone("#").ipa]
        self.assertEqual(contexts, target)

    def test_greek_r_devoice(self):
        """Test the Word class's method `_r_devoice` in Greek."""
        condition_1 = grc.Word("rɑ́ks", grc.GREEK["Attic"]["Probert"])
        condition_1._refresh()
        condition_1._r_devoice()
        condition_2 = grc.Word("syrrɑ́ptɔː", grc.GREEK["Attic"]["Probert"])
        condition_2._refresh()
        condition_2._r_devoice()
        outputs = [''.join(p.ipa for p in condition_1.phones), 
                    ''.join(p.ipa for p in condition_2.phones)]
        target = [unicodedata.normalize('NFC', y) for y in
                    ["r̥ɑ́ks", "syrr̥ɑ́ptɔː"]]
        self.assertEqual(outputs, target)

    def test_greek_s_voice_assimilation(self):
        """Test the Word class's method `_s_voice_assimilation` in Greek."""
        condition = grc.Word("ẹːrgɑsménon", grc.GREEK["Attic"]["Probert"])
        condition._refresh()
        condition._s_voice_assimilation()
        output = ''.join([p.ipa for p in condition.phones])
        target = unicodedata.normalize('NFC', "ẹːrgɑzménon")
        self.assertEqual(output, target)

    def test_greek_nasal_place_assimilation(self):
        """Test the Word method `_nasal_place_assimilation` in Greek."""
        condition_1 = grc.Word("pʰórmigks", grc.GREEK["Attic"]["Probert"])
        condition_1._refresh()
        condition_1._nasal_place_assimilation()
        condition_2 = grc.Word("ɑ́ggelos", grc.GREEK["Attic"]["Probert"])
        condition_2._refresh()
        condition_2._nasal_place_assimilation()
        outputs = [''.join([p.ipa for p in condition_1.phones]), 
                    ''.join([p.ipa for p in condition_2.phones])]
        target = [unicodedata.normalize('NFC', y) for y in 
                    ["pʰórmiŋks", "ɑ́ŋgelos"]]
        self.assertEqual(outputs, target)

    def test_greek_g_nasality_assimilation(self):
        """Test the Word class's `_g_nasality_assimilation` in Greek."""
        condition = grc.Word("gignɔ́ːskɔː", grc.GREEK["Attic"]["Probert"])
        condition._refresh()
        condition._g_nasality_assimilation()
        output = ''.join([p.ipa for p in condition.phones])
        target = unicodedata.normalize('NFC', "giŋnɔ́ːskɔː")
        self.assertEqual(output, target)

    def test_greek_alternate(self):
        """Test the Word class's `_alternate` in Greek."""
        raw_inputs = ["rɑ́ks", "syrrɑ́ptɔː", "ẹːrgɑsménon", 
                        "pʰórmigks", "ɑ́ggelos", "gignɔ́ːskɔː"]
        outputs = []
        for i in raw_inputs:
            w = grc.Word(i, grc.GREEK["Attic"]["Probert"])
            w._alternate()
            outputs.append(''.join([p.ipa for p in w.phones]))
        target = [unicodedata.normalize('NFC', y) for y in ["r̥ɑ́ks", 
                    "syrr̥ɑ́ptɔː", "ẹːrgɑzménon", 
                    "pʰórmiŋks", "ɑ́ŋgelos", "giŋnɔ́ːskɔː"]]
        self.assertEqual(outputs, target)

    def test_greek_syllabify(self):
        """Test the Word class's `_syllabify` in Greek."""
        raw_inputs = ["lẹ́ːpẹː", "píptɔː", "téknọː", "skɛ̂ːptron"]
        outputs = []
        for i in raw_inputs:
            w = grc.Word(i, grc.GREEK["Attic"]["Probert"])
            w._alternate()
            outputs.append([''.join([p.ipa for l in n for p in l]) 
                for n in w._syllabify()])
        target = [[unicodedata.normalize('NFC', s) for s in y] for y in 
            [["lẹ́ː", "pẹː"], ["píp", "tɔː"], 
            ["té", "knọː"], ["skɛ̂ːp", "tron"]]]
        self.assertEqual(outputs, target)

    def test_greek_print_ipa(self):
        """Test the Word class's `_print_ipa` in Greek."""
        w = grc.Word("élipe", grc.GREEK["Attic"]["Probert"])
        output = [w._print_ipa(True), w._print_ipa(False)]
        target = [unicodedata.normalize('NFC', "é.li.pe"),
                    unicodedata.normalize('NFC', "élipe")]
        self.assertEqual(output, target)

    def test_greek_parse_diacritics(self):
        """Test the Transcriber class's `_parse_diacritics` in Greek."""
        inputs = ["ἄ", "Φ", "ῷ", "ὑ", "ϊ", "ῑ"]
        transcriber = grc.Transcriber("Attic", "Probert")
        outputs = [transcriber._parse_diacritics(char) for char in inputs]
        target = [unicodedata.normalize('NFC', c) for c in 
            ["α/" + grc.chars.ACUTE + "//", 
            "φ///", "ω/" + grc.chars.CIRCUMFLEX + "/" 
            + grc.chars.IOTA_SUBSCRIPT + "/", "h///υ///", 
            "ι//" + grc.chars.DIAERESIS + "/", "ι//" + grc.chars.LONG + "/"]]
        self.assertEqual(outputs, target)

    def test_greek_prep_text(self):
        """Test the Transcriber class's `_prep_text` in Greek."""
        inputs = ["λείπειν", "ὕπνῳ"]
        transcriber = grc.Transcriber("Attic", "Probert")
        outputs = [transcriber._prep_text(w) for w in inputs]
        target = [[('λ', '', ''), ('ει', '́', ''), ('π', '', ''), 
                        ('ει', '', ''), ('ν', '', '')], 
                    [('h', '', ''), ('υ', '́', ''), ('π', '', ''), 
                        ('ν', '', ''), ('ωι', '', '̄')]]
        self.assertEqual(outputs, target)

    def test_transcriber_probert(self):
        """Test Attic Greek IPA transcription via Probert reconstruction."""
        transcriber = grc.Transcriber("Attic", "Probert").transcribe
        transcription = [transcriber(x) for x in 
            [unicodedata.normalize('NFC', y) for y in 
            ["ῥάξ", "εἰργασμένον", "φόρμιγξ", "γιγνώσκω"]]]
        target = [unicodedata.normalize('NFC', y) for y in 
            ["[r̥ɑ́ks]", "[ẹːr.gɑz.mé.non]", "[pʰór.miŋks]", "[giŋ.nɔ́ːs.kɔː]"]]
        self.assertEqual(transcription, target)


    """latin.transcription"""
    def test_latin_refresh(self):
        """Test the Word class's `_refresh` method in Latin."""
        test_word = lat.Word("ɔmn̪ɪs", lat.LATIN["Classical"]["Allen"])
        test_word._refresh()
        contexts = [test_word.phones[0].left.ipa, 
            test_word.phones[1].left.ipa, test_word.phones[1].right.ipa,
            test_word.phones[-1].right.ipa]
        target = [grc.Phone("#").ipa, grc.Phone("ɔ").ipa, 
            grc.Phone("n̪").ipa, grc.Phone("#").ipa]
        self.assertEqual(contexts, target)

    def test_latin_j_maker(self):
        """Test the Word class's method `_j_maker` in Latin."""
        condition = lat.Word("t̪roːɪaj", lat.LATIN["Classical"]["Allen"])
        condition._refresh()
        condition._j_maker()
        output = ''.join([p.ipa for p in condition.phones])
        target = unicodedata.normalize('NFC', "t̪roːjaj")
        self.assertEqual(output, target)

    def test_latin_w_maker(self):
        """Test the Word class's method `_w_maker` in Latin."""
        condition = lat.Word("ʊɪrʊmkʷɛ", lat.LATIN["Classical"]["Allen"])
        condition._refresh()
        condition._w_maker()
        output = ''.join([p.ipa for p in condition.phones])
        target = unicodedata.normalize('NFC', "wɪrʊmkʷɛ")
        self.assertEqual(output, target)

    def test_latin_wj_block(self):
        """Test the Word class's method `_wj_maker` in Latin."""
        condition = lat.Word("wjrʊmkʷɛ", lat.LATIN["Classical"]["Allen"])
        condition._refresh()
        condition._wj_block()
        output = ''.join([p.ipa for p in condition.phones])
        target = unicodedata.normalize('NFC', "wɪrʊmkʷɛ")
        self.assertEqual(output, target)

    def test_latin_uj_diph_maker(self):
        """Test the Word class's method `_uj_diph_maker` in Latin."""
        condition = lat.Word("kʊɪ", lat.LATIN["Classical"]["Allen"])
        condition._refresh()
        condition._uj_diph_maker()
        output = ''.join([p.ipa for p in condition.phones])
        target = unicodedata.normalize('NFC', "kuj")
        self.assertEqual(output, target)

    def test_latin_b_devoice(self):
        """Test the Word class's method `_b_devoice` in Latin."""
        condition_1 = lat.Word("abs", lat.LATIN["Classical"]["Allen"])
        condition_1._refresh()
        condition_1._b_devoice()
        condition_2 = lat.Word("sʊbt̪ʊs", lat.LATIN["Classical"]["Allen"])
        condition_2._refresh()
        condition_2._b_devoice()
        outputs = [''.join([p.ipa for p in condition_1.phones]), 
                    ''.join([p.ipa for p in condition_2.phones])]
        target = [unicodedata.normalize('NFC', y) for y in 
                    ["aps", "sʊpt̪ʊs"]]
        self.assertEqual(outputs, target)

    def test_latin_final_m_drop(self):
        """Test the Word class's method `_final_m_drop` in Latin."""
        condition = lat.Word("kʷaːrum", lat.LATIN["Classical"]["Allen"])
        condition._refresh()
        condition._final_m_drop()
        output = ''.join([p.ipa for p in condition.phones])
        target = unicodedata.normalize('NFC', "kʷaːrũː")
        self.assertEqual(output, target)

    def test_latin_n_place_assimilation(self):
        """Test the Word class's method `_n_place_assimilation` in Latin."""
        condition = lat.Word("lɪn̪gʷa", lat.LATIN["Classical"]["Allen"])
        condition._refresh()
        condition._n_place_assimilation()
        output = ''.join([p.ipa for p in condition.phones])
        target = unicodedata.normalize('NFC', "lɪŋgʷa")
        self.assertEqual(output, target)

    def test_latin_g_n_nasality_assimilation(self):
        """Test the Word class's `_g_n_nasality_assimilation` in Latin."""
        condition = lat.Word("magn̪ʊs", lat.LATIN["Classical"]["Allen"])
        condition._refresh()
        condition._g_n_nasality_assimilation()
        output = ''.join([p.ipa for p in condition.phones])
        target = unicodedata.normalize('NFC', "maŋn̪ʊs")
        self.assertEqual(output, target)

    def test_latin_ns_nf_lengthening(self):
        """Test the Word class's method `_ns_nf_lengthening` in Latin."""
        condition_1 = lat.Word("kɔn̪sɔl", lat.LATIN["Classical"]["Allen"])
        condition_1._refresh()
        condition_1._ns_nf_lengthening()
        condition_2 = lat.Word("kɔn̪fɛkiː", lat.LATIN["Classical"]["Allen"])
        condition_2._refresh()
        condition_2._ns_nf_lengthening()
        outputs = [''.join([p.ipa for p in condition_1.phones]), 
                    ''.join([p.ipa for p in condition_2.phones])]
        target = [unicodedata.normalize('NFC', y) for y in 
                    ["kɔːn̪sɔl", "kɔːn̪fɛkiː"]]
        self.assertEqual(outputs, target)

    def test_latin_l_darken(self):
        """Test the Word class's method `_l_darken` in Latin."""
        condition_1 = lat.Word("bɛlgaj", lat.LATIN["Classical"]["Allen"])
        condition_1._refresh()
        condition_1._l_darken()
        condition_2 = lat.Word("kɔːn̪sɔl", lat.LATIN["Classical"]["Allen"])
        condition_2._refresh()
        condition_2._l_darken()
        outputs = [''.join([p.ipa for p in condition_1.phones]), 
                    ''.join([p.ipa for p in condition_2.phones])]
        target = [unicodedata.normalize('NFC', y) for y in 
                    ["bɛɫgaj", "kɔːn̪sɔɫ"]]
        self.assertEqual(outputs, target)

    def test_latin_j_z_doubling(self):
        """Test the Word class's method `_j_z_doubling` in Latin."""
        condition_1 = lat.Word("t̪roːjaj", lat.LATIN["Classical"]["Allen"])
        condition_1._refresh()
        condition_1._j_z_doubling()
        condition_2 = lat.Word("amaːzɔn", lat.LATIN["Classical"]["Allen"])
        condition_2._refresh()
        condition_2._j_z_doubling()
        outputs = [''.join([p.ipa for p in condition_1.phones]), 
                    ''.join([p.ipa for p in condition_2.phones])]
        target = [unicodedata.normalize('NFC', y) for y in 
                    ["t̪roːjjaj", "amaːzzɔn"]]
        self.assertEqual(outputs, target)

    def test_latin_long_vowel_catcher(self):
        """Test the Word class's method `_long_vowel_catcher` in Latin."""
        conditions = [lat.Word(s, lat.LATIN["Classical"]["Allen"]) for s in
                        ["ɪː", 'ʊː', 'ɛː', 'ɪ̃ː', 'ʊ̃ː', 'ɛ̃ː']]
        for w in conditions:
            w._long_vowel_catcher()
        outputs = [''.join([p.ipa for p in c.phones]) for c in conditions]
        target = [unicodedata.normalize('NFC', y) for y in 
                    ["iː", 'uː', 'eː', 'ĩː', 'ũː', 'ẽː']]
        self.assertEqual(outputs, target)

    def test_latin_e_i_closer_before_vowel(self):
        """Test the Word class's `_e_i_closer_before_vowel` in Latin."""
        condition_1 = lat.Word("gaɫlɪa", lat.LATIN["Classical"]["Allen"])
        condition_1._refresh()
        condition_1._e_i_closer_before_vowel()
        condition_2 = lat.Word("mɛa", lat.LATIN["Classical"]["Allen"])
        condition_2._refresh()
        condition_2._e_i_closer_before_vowel()
        outputs = [''.join([p.ipa for p in condition_1.phones]), 
                    ''.join([p.ipa for p in condition_2.phones])]
        target = [unicodedata.normalize('NFC', y) for y in 
                    ["gaɫlɪ̣a", "mɛ̣a"]]
        self.assertEqual(outputs, target)

    def test_latin_intervocalic_j(self):
        """Test the Word class's method `_intervocalic_j` in Latin."""
        condition = lat.Word("gaɫlɪ̣a", lat.LATIN["Classical"]["Allen"])
        condition._refresh()
        condition._intervocalic_j()
        outputs = ''.join([p.ipa for p in condition.phones])
        target = unicodedata.normalize('NFC', "gaɫlɪ̣ja")
        self.assertEqual(outputs, target)

    def test_latin_alternate(self):
        """Test the Word class's method `_alternate` in Latin."""
        raw_inputs = ["gallɪa", "d̪iːʊiːsa", "kʷaːrʊm"]
        outputs = []
        for i in raw_inputs:
            w = lat.Word(i, lat.LATIN["Classical"]["Allen"])
            w._alternate()
            outputs.append(''.join([p.ipa for p in w.phones]))
        target = [unicodedata.normalize('NFC', y) for y in 
                    ["gaɫlɪ̣ja", "d̪iːwiːsa", "kʷaːrũː"]]
        self.assertEqual(outputs, target)

    def test_latin_syllabify(self):
        """Test the Word class's `_syllabify` in Latin."""
        raw_inputs = ["arma", "kan̪oː", "t̪roːjjaj", "gaɫlɪ̣ja"]
        outputs = []
        for i in raw_inputs:
            w = lat.Word(i, lat.LATIN["Classical"]["Allen"])
            w._syllabify()
            outputs.append([''.join([p.ipa for l in n for p in l]) 
                for n in w._syllabify()])
        target = [[unicodedata.normalize('NFC', s) for s in y] for y in 
            [["ar", "ma"], ["ka", "n̪oː"], 
            ["t̪roːj", "jaj"], ["gaɫ", "lɪ̣", "ja"]]]
        self.assertEqual(outputs, target)

    def test_latin_print_ipa(self):
        """Test the Word class's method `_print_ipa` in Latin."""
        inputs = [lat.Word(w, lat.LATIN["Classical"]["Allen"]) for w in 
                    ["gaɫlɪ̣ja", "d̪iːwiːsa"]]
        output = [[w._print_ipa(syllabify=False, accentuate=False),
                    w._print_ipa(syllabify=True, accentuate=False), 
                    w._print_ipa(syllabify=True, accentuate=True)]
                     for w in inputs]
        target = [[unicodedata.normalize('NFC', x) for x in 
                        ["gaɫlɪ̣ja", "gaɫ.lɪ̣.ja", "'gaɫ.lɪ̣.ja"]],
                    [unicodedata.normalize('NFC', x) for x in 
                        ["d̪iːwiːsa", "d̪iː.wiː.sa", "d̪iː.'wiː.sa"]]]
        self.assertEqual(output, target)

    def test_latin_parse_diacritics(self):
        """Test the Transcriber class's `_parse_diacritics` in Latin."""
        inputs = ["a", "ū", "ï"]
        transcriber = lat.Transcriber("Classical", "Allen")
        outputs = [transcriber._parse_diacritics(char) for char in inputs]
        target = [unicodedata.normalize('NFC', c) for c in 
            ["a///", "u/" + lat.chars.LONG + "//", 
                "i//" + lat.chars.DIAERESIS + "/"]]
        self.assertEqual(outputs, target)

    def test_latin_prep_text(self):
        """Test the Transcriber class's `_prep_text` in Latin."""
        inputs = ["ūnam", "qui", "Belgae"]
        transcriber = lat.Transcriber("Classical", "Allen")
        outputs = [transcriber._prep_text(w) for w in inputs]
        target = [[('u', '̄', ''), ('n', '', ''), ('a', '', ''), 
                        ('m', '', '')], 
                    [('qu', '', ''), ('i', '', '')],
                    [('b', '', ''), ('e', '', ''), ('l', '', ''),
                    ('g', '', ''), ("ae", '', '')]]
        self.assertEqual(outputs, target)

    def test_transcriber_allen_without_macronizer(self):
        """Test Classical Latin IPA transcription via Allen reconstruction,\ 
         input pre-macronized."""
        transcriber = lat.Transcriber("Classical", "Allen").transcribe
        transcription = [transcriber(x, macronize=False) for x in 
            [unicodedata.normalize('NFC', y) for y in 
            ["Trōiae", "Gallia", "dīuīsa", "ūnam", "incolunt", "Belgae"]]]
        target = [unicodedata.normalize('NFC', y) for y in 
            ["['t̪roːj.jaj]", "['gaɫ.lɪ̣.ja]", "[d̪iː.'wiː.sa]", 
            "['uː.n̪ãː]", "['ɪŋ.kɔ.lʊn̪t̪]", "['bɛɫ.gaj]"]]
        self.assertEqual(transcription, target)

    def test_transcriber_allen_with_macronizer(self):
        """Test Classical Latin IPA transcription via Allen reconstruction,\
         with automatic macronization."""
        transcriber = lat.Transcriber("Classical", "Allen").transcribe
        transcription = transcriber(
            "Quo usque tandem, O Catilina, abutere nostra patientia?", 
            macronize=True)
        target = ("['kʷoː 'ʊs.kʷɛ 't̪an̪.d̪ẽː 'oː ka.t̪ɪ.'liː.n̪aː a.buː.'t̪eː.rɛ" 
            + " 'n̪ɔs.t̪raː pa.t̪ɪ̣.'jɛn̪.t̪ɪ̣.ja]")
        self.assertEqual(transcription, target)

    def test_akkadian_stress(self):
        """Test finding stressed syllable in an Akkadian word."""
        word = "napištašunu"
        target = ['na', '[piš]', 'ta', 'šu', 'nu']
        stresser = AkkadianStress.StressFinder()
        stress = stresser.find_stress(word)
        self.assertEqual(target, stress)

    def test_arabic_transliterate(self):
<<<<<<< HEAD
        # todo: add arabtex unit test
=======
>>>>>>> 7f3bf0d8
        """
         arabic transliterate: Roman <-> Arabic
        :return:
        """
        ar_string = 'بِسْمِ اللهِ الرَّحْمٰنِ الرَّحِيْمِ'
        buckwalter_string = 'bisomi Allhi Alra~Hom`ni Alra~Hiyomi'
        iso2332_string = 'bis°mi ʾllhi ʾlraّḥ°mٰni ʾlraّḥiy°mi'
        mode = "buckwalter"
        ignore = ''
        reverse = True

        # from arabic native script to buckwalter
        assert AarabicTransliterate(mode,ar_string,ignore,reverse) == 'bisomi Allhi Alra~Hom`ni Alra~Hiyomi'
        # from buckwalter to arabic native script
        reverse = False
        assert AarabicTransliterate(mode,buckwalter_string,ignore,reverse) == 'بِسْمِ اللهِ الرَّحْمٰنِ الرَّحِيْمِ'

        # from arabic native script to ISO233-2
        mode = 'iso233-2'
        reverse = True
        assert AarabicTransliterate(mode, ar_string, ignore, reverse) == 'bis°mi ʾllhi ʾlraّḥ°mٰni ʾlraّḥiy°mi'

        # from iso233-2 to arabic native script
        reverse = False
        assert AarabicTransliterate(mode,iso2332_string,ignore,reverse) == 'بِسْمِ اللهِ الرَّحْمٰنِ الرَّحِيْمِ'

if __name__ == '__main__':
    unittest.main()

<|MERGE_RESOLUTION|>--- conflicted
+++ resolved
@@ -400,10 +400,6 @@
         self.assertEqual(target, stress)
 
     def test_arabic_transliterate(self):
-<<<<<<< HEAD
-        # todo: add arabtex unit test
-=======
->>>>>>> 7f3bf0d8
         """
          arabic transliterate: Roman <-> Arabic
         :return:
