"""Test cltk.phonology."""

__author__ = ['Jack Duff <jmunroeduff@gmail.com>']
__license__ = 'MIT License. See LICENSE.'

import unicodedata
from cltk.phonology.arabic.romanization import transliterate as AarabicTransliterate
from cltk.phonology.greek import transcription as grc
from cltk.phonology.latin import transcription as lat
from cltk.phonology.middle_high_german import transcription as mhg
from cltk.phonology.middle_english.transcription import Word as word_me
from cltk.phonology.akkadian import stress as AkkadianStress
from cltk.phonology.old_norse import transcription as ont
<<<<<<< HEAD
from cltk.phonology.gothic import transcription as gothic
from cltk.phonology.old_swedish import transcription as old_swedish
from cltk.phonology import utils as ut
=======
>>>>>>> b00bf0e9
import unittest


class TestSequenceFunctions(unittest.TestCase):
    """Class for unittest"""

    """greek.transcription"""
    def test_greek_refresh(self):
        """Test the Word class's `_refresh` method in Greek."""
        test_word = grc.Word("pʰór.miŋks", grc.GREEK["Attic"]["Probert"])
        test_word._refresh()
        contexts = [test_word.phones[0].left.ipa,
            test_word.phones[1].left.ipa, test_word.phones[1].right.ipa,
            test_word.phones[-1].right.ipa]
        target = [grc.Phone("#").ipa, grc.Phone("pʰ").ipa,
            grc.Phone("r").ipa, grc.Phone("#").ipa]
        self.assertEqual(contexts, target)

    def test_greek_r_devoice(self):
        """Test the Word class's method `_r_devoice` in Greek."""
        condition_1 = grc.Word("rɑ́ks", grc.GREEK["Attic"]["Probert"])
        condition_1._refresh()
        condition_1._r_devoice()
        condition_2 = grc.Word("syrrɑ́ptɔː", grc.GREEK["Attic"]["Probert"])
        condition_2._refresh()
        condition_2._r_devoice()
        outputs = [''.join(p.ipa for p in condition_1.phones),
                    ''.join(p.ipa for p in condition_2.phones)]
        target = [unicodedata.normalize('NFC', y) for y in
                    ["r̥ɑ́ks", "syrr̥ɑ́ptɔː"]]
        self.assertEqual(outputs, target)

    def test_greek_s_voice_assimilation(self):
        """Test the Word class's method `_s_voice_assimilation` in Greek."""
        condition = grc.Word("ẹːrgɑsménon", grc.GREEK["Attic"]["Probert"])
        condition._refresh()
        condition._s_voice_assimilation()
        output = ''.join([p.ipa for p in condition.phones])
        target = unicodedata.normalize('NFC', "ẹːrgɑzménon")
        self.assertEqual(output, target)

    def test_greek_nasal_place_assimilation(self):
        """Test the Word method `_nasal_place_assimilation` in Greek."""
        condition_1 = grc.Word("pʰórmigks", grc.GREEK["Attic"]["Probert"])
        condition_1._refresh()
        condition_1._nasal_place_assimilation()
        condition_2 = grc.Word("ɑ́ggelos", grc.GREEK["Attic"]["Probert"])
        condition_2._refresh()
        condition_2._nasal_place_assimilation()
        outputs = [''.join([p.ipa for p in condition_1.phones]),
                    ''.join([p.ipa for p in condition_2.phones])]
        target = [unicodedata.normalize('NFC', y) for y in
                    ["pʰórmiŋks", "ɑ́ŋgelos"]]
        self.assertEqual(outputs, target)

    def test_greek_g_nasality_assimilation(self):
        """Test the Word class's `_g_nasality_assimilation` in Greek."""
        condition = grc.Word("gignɔ́ːskɔː", grc.GREEK["Attic"]["Probert"])
        condition._refresh()
        condition._g_nasality_assimilation()
        output = ''.join([p.ipa for p in condition.phones])
        target = unicodedata.normalize('NFC', "giŋnɔ́ːskɔː")
        self.assertEqual(output, target)

    def test_greek_alternate(self):
        """Test the Word class's `_alternate` in Greek."""
        raw_inputs = ["rɑ́ks", "syrrɑ́ptɔː", "ẹːrgɑsménon",
                        "pʰórmigks", "ɑ́ggelos", "gignɔ́ːskɔː"]
        outputs = []
        for i in raw_inputs:
            w = grc.Word(i, grc.GREEK["Attic"]["Probert"])
            w._alternate()
            outputs.append(''.join([p.ipa for p in w.phones]))
        target = [unicodedata.normalize('NFC', y) for y in ["r̥ɑ́ks",
                    "syrr̥ɑ́ptɔː", "ẹːrgɑzménon",
                    "pʰórmiŋks", "ɑ́ŋgelos", "giŋnɔ́ːskɔː"]]
        self.assertEqual(outputs, target)

    def test_greek_syllabify(self):
        """Test the Word class's `_syllabify` in Greek."""
        raw_inputs = ["lẹ́ːpẹː", "píptɔː", "téknọː", "skɛ̂ːptron"]
        outputs = []
        for i in raw_inputs:
            w = grc.Word(i, grc.GREEK["Attic"]["Probert"])
            w._alternate()
            outputs.append([''.join([p.ipa for l in n for p in l])
                for n in w._syllabify()])
        target = [[unicodedata.normalize('NFC', s) for s in y] for y in
            [["lẹ́ː", "pẹː"], ["píp", "tɔː"],
            ["té", "knọː"], ["skɛ̂ːp", "tron"]]]
        self.assertEqual(outputs, target)

    def test_greek_print_ipa(self):
        """Test the Word class's `_print_ipa` in Greek."""
        w = grc.Word("élipe", grc.GREEK["Attic"]["Probert"])
        output = [w._print_ipa(True), w._print_ipa(False)]
        target = [unicodedata.normalize('NFC', "é.li.pe"),
                    unicodedata.normalize('NFC', "élipe")]
        self.assertEqual(output, target)

    def test_greek_parse_diacritics(self):
        """Test the Transcriber class's `_parse_diacritics` in Greek."""
        inputs = ["ἄ", "Φ", "ῷ", "ὑ", "ϊ", "ῑ"]
        transcriber = grc.Transcriber("Attic", "Probert")
        outputs = [transcriber._parse_diacritics(char) for char in inputs]
        target = [unicodedata.normalize('NFC', c) for c in
            ["α/" + grc.chars.ACUTE + "//",
            "φ///", "ω/" + grc.chars.CIRCUMFLEX + "/"
            + grc.chars.IOTA_SUBSCRIPT + "/", "h///υ///",
            "ι//" + grc.chars.DIAERESIS + "/", "ι//" + grc.chars.LONG + "/"]]
        self.assertEqual(outputs, target)

    def test_greek_prep_text(self):
        """Test the Transcriber class's `_prep_text` in Greek."""
        inputs = ["λείπειν", "ὕπνῳ"]
        transcriber = grc.Transcriber("Attic", "Probert")
        outputs = [transcriber._prep_text(w) for w in inputs]
        target = [[('λ', '', ''), ('ει', '́', ''), ('π', '', ''),
                        ('ει', '', ''), ('ν', '', '')],
                    [('h', '', ''), ('υ', '́', ''), ('π', '', ''),
                        ('ν', '', ''), ('ωι', '', '̄')]]
        self.assertEqual(outputs, target)

    def test_transcriber_probert(self):
        """Test Attic Greek IPA transcription via Probert reconstruction."""
        transcriber = grc.Transcriber("Attic", "Probert").transcribe
        transcription = [transcriber(x) for x in
            [unicodedata.normalize('NFC', y) for y in
            ["ῥάξ", "εἰργασμένον", "φόρμιγξ", "γιγνώσκω"]]]
        target = [unicodedata.normalize('NFC', y) for y in
            ["[r̥ɑ́ks]", "[ẹːr.gɑz.mé.non]", "[pʰór.miŋks]", "[giŋ.nɔ́ːs.kɔː]"]]
        self.assertEqual(transcription, target)


    """latin.transcription"""
    def test_latin_refresh(self):
        """Test the Word class's `_refresh` method in Latin."""
        test_word = lat.Word("ɔmn̪ɪs", lat.LATIN["Classical"]["Allen"])
        test_word._refresh()
        contexts = [test_word.phones[0].left.ipa,
            test_word.phones[1].left.ipa, test_word.phones[1].right.ipa,
            test_word.phones[-1].right.ipa]
        target = [grc.Phone("#").ipa, grc.Phone("ɔ").ipa,
            grc.Phone("n̪").ipa, grc.Phone("#").ipa]
        self.assertEqual(contexts, target)

    def test_latin_j_maker(self):
        """Test the Word class's method `_j_maker` in Latin."""
        condition = lat.Word("t̪roːɪaj", lat.LATIN["Classical"]["Allen"])
        condition._refresh()
        condition._j_maker()
        output = ''.join([p.ipa for p in condition.phones])
        target = unicodedata.normalize('NFC', "t̪roːjaj")
        self.assertEqual(output, target)

    def test_latin_w_maker(self):
        """Test the Word class's method `_w_maker` in Latin."""
        condition = lat.Word("ʊɪrʊmkʷɛ", lat.LATIN["Classical"]["Allen"])
        condition._refresh()
        condition._w_maker()
        output = ''.join([p.ipa for p in condition.phones])
        target = unicodedata.normalize('NFC', "wɪrʊmkʷɛ")
        self.assertEqual(output, target)

    def test_latin_wj_block(self):
        """Test the Word class's method `_wj_maker` in Latin."""
        condition = lat.Word("wjrʊmkʷɛ", lat.LATIN["Classical"]["Allen"])
        condition._refresh()
        condition._wj_block()
        output = ''.join([p.ipa for p in condition.phones])
        target = unicodedata.normalize('NFC', "wɪrʊmkʷɛ")
        self.assertEqual(output, target)

    def test_latin_uj_diph_maker(self):
        """Test the Word class's method `_uj_diph_maker` in Latin."""
        condition = lat.Word("kʊɪ", lat.LATIN["Classical"]["Allen"])
        condition._refresh()
        condition._uj_diph_maker()
        output = ''.join([p.ipa for p in condition.phones])
        target = unicodedata.normalize('NFC', "kuj")
        self.assertEqual(output, target)

    def test_latin_b_devoice(self):
        """Test the Word class's method `_b_devoice` in Latin."""
        condition_1 = lat.Word("abs", lat.LATIN["Classical"]["Allen"])
        condition_1._refresh()
        condition_1._b_devoice()
        condition_2 = lat.Word("sʊbt̪ʊs", lat.LATIN["Classical"]["Allen"])
        condition_2._refresh()
        condition_2._b_devoice()
        outputs = [''.join([p.ipa for p in condition_1.phones]),
                    ''.join([p.ipa for p in condition_2.phones])]
        target = [unicodedata.normalize('NFC', y) for y in
                    ["aps", "sʊpt̪ʊs"]]
        self.assertEqual(outputs, target)

    def test_latin_final_m_drop(self):
        """Test the Word class's method `_final_m_drop` in Latin."""
        condition = lat.Word("kʷaːrum", lat.LATIN["Classical"]["Allen"])
        condition._refresh()
        condition._final_m_drop()
        output = ''.join([p.ipa for p in condition.phones])
        target = unicodedata.normalize('NFC', "kʷaːrũː")
        self.assertEqual(output, target)

    def test_latin_n_place_assimilation(self):
        """Test the Word class's method `_n_place_assimilation` in Latin."""
        condition = lat.Word("lɪn̪gʷa", lat.LATIN["Classical"]["Allen"])
        condition._refresh()
        condition._n_place_assimilation()
        output = ''.join([p.ipa for p in condition.phones])
        target = unicodedata.normalize('NFC', "lɪŋgʷa")
        self.assertEqual(output, target)

    def test_latin_g_n_nasality_assimilation(self):
        """Test the Word class's `_g_n_nasality_assimilation` in Latin."""
        condition = lat.Word("magn̪ʊs", lat.LATIN["Classical"]["Allen"])
        condition._refresh()
        condition._g_n_nasality_assimilation()
        output = ''.join([p.ipa for p in condition.phones])
        target = unicodedata.normalize('NFC', "maŋn̪ʊs")
        self.assertEqual(output, target)

    def test_latin_ns_nf_lengthening(self):
        """Test the Word class's method `_ns_nf_lengthening` in Latin."""
        condition_1 = lat.Word("kɔn̪sɔl", lat.LATIN["Classical"]["Allen"])
        condition_1._refresh()
        condition_1._ns_nf_lengthening()
        condition_2 = lat.Word("kɔn̪fɛkiː", lat.LATIN["Classical"]["Allen"])
        condition_2._refresh()
        condition_2._ns_nf_lengthening()
        outputs = [''.join([p.ipa for p in condition_1.phones]),
                    ''.join([p.ipa for p in condition_2.phones])]
        target = [unicodedata.normalize('NFC', y) for y in
                    ["kɔːn̪sɔl", "kɔːn̪fɛkiː"]]
        self.assertEqual(outputs, target)

    def test_latin_l_darken(self):
        """Test the Word class's method `_l_darken` in Latin."""
        condition_1 = lat.Word("bɛlgaj", lat.LATIN["Classical"]["Allen"])
        condition_1._refresh()
        condition_1._l_darken()
        condition_2 = lat.Word("kɔːn̪sɔl", lat.LATIN["Classical"]["Allen"])
        condition_2._refresh()
        condition_2._l_darken()
        outputs = [''.join([p.ipa for p in condition_1.phones]),
                    ''.join([p.ipa for p in condition_2.phones])]
        target = [unicodedata.normalize('NFC', y) for y in
                    ["bɛɫgaj", "kɔːn̪sɔɫ"]]
        self.assertEqual(outputs, target)

    def test_latin_j_z_doubling(self):
        """Test the Word class's method `_j_z_doubling` in Latin."""
        condition_1 = lat.Word("t̪roːjaj", lat.LATIN["Classical"]["Allen"])
        condition_1._refresh()
        condition_1._j_z_doubling()
        condition_2 = lat.Word("amaːzɔn", lat.LATIN["Classical"]["Allen"])
        condition_2._refresh()
        condition_2._j_z_doubling()
        outputs = [''.join([p.ipa for p in condition_1.phones]),
                    ''.join([p.ipa for p in condition_2.phones])]
        target = [unicodedata.normalize('NFC', y) for y in
                    ["t̪roːjjaj", "amaːzzɔn"]]
        self.assertEqual(outputs, target)

    def test_latin_long_vowel_catcher(self):
        """Test the Word class's method `_long_vowel_catcher` in Latin."""
        conditions = [lat.Word(s, lat.LATIN["Classical"]["Allen"]) for s in
                        ["ɪː", 'ʊː', 'ɛː', 'ɪ̃ː', 'ʊ̃ː', 'ɛ̃ː']]
        for w in conditions:
            w._long_vowel_catcher()
        outputs = [''.join([p.ipa for p in c.phones]) for c in conditions]
        target = [unicodedata.normalize('NFC', y) for y in
                    ["iː", 'uː', 'eː', 'ĩː', 'ũː', 'ẽː']]
        self.assertEqual(outputs, target)

    def test_latin_e_i_closer_before_vowel(self):
        """Test the Word class's `_e_i_closer_before_vowel` in Latin."""
        condition_1 = lat.Word("gaɫlɪa", lat.LATIN["Classical"]["Allen"])
        condition_1._refresh()
        condition_1._e_i_closer_before_vowel()
        condition_2 = lat.Word("mɛa", lat.LATIN["Classical"]["Allen"])
        condition_2._refresh()
        condition_2._e_i_closer_before_vowel()
        outputs = [''.join([p.ipa for p in condition_1.phones]),
                    ''.join([p.ipa for p in condition_2.phones])]
        target = [unicodedata.normalize('NFC', y) for y in
                    ["gaɫlɪ̣a", "mɛ̣a"]]
        self.assertEqual(outputs, target)

    def test_latin_intervocalic_j(self):
        """Test the Word class's method `_intervocalic_j` in Latin."""
        condition = lat.Word("gaɫlɪ̣a", lat.LATIN["Classical"]["Allen"])
        condition._refresh()
        condition._intervocalic_j()
        outputs = ''.join([p.ipa for p in condition.phones])
        target = unicodedata.normalize('NFC', "gaɫlɪ̣ja")
        self.assertEqual(outputs, target)

    def test_latin_alternate(self):
        """Test the Word class's method `_alternate` in Latin."""
        raw_inputs = ["gallɪa", "d̪iːʊiːsa", "kʷaːrʊm"]
        outputs = []
        for i in raw_inputs:
            w = lat.Word(i, lat.LATIN["Classical"]["Allen"])
            w._alternate()
            outputs.append(''.join([p.ipa for p in w.phones]))
        target = [unicodedata.normalize('NFC', y) for y in
                    ["gaɫlɪ̣ja", "d̪iːwiːsa", "kʷaːrũː"]]
        self.assertEqual(outputs, target)

    def test_latin_syllabify(self):
        """Test the Word class's `_syllabify` in Latin."""
        raw_inputs = ["arma", "kan̪oː", "t̪roːjjaj", "gaɫlɪ̣ja"]
        outputs = []
        for i in raw_inputs:
            w = lat.Word(i, lat.LATIN["Classical"]["Allen"])
            w._syllabify()
            outputs.append([''.join([p.ipa for l in n for p in l])
                for n in w._syllabify()])
        target = [[unicodedata.normalize('NFC', s) for s in y] for y in
            [["ar", "ma"], ["ka", "n̪oː"],
            ["t̪roːj", "jaj"], ["gaɫ", "lɪ̣", "ja"]]]
        self.assertEqual(outputs, target)

    def test_latin_print_ipa(self):
        """Test the Word class's method `_print_ipa` in Latin."""
        inputs = [lat.Word(w, lat.LATIN["Classical"]["Allen"]) for w in
                    ["gaɫlɪ̣ja", "d̪iːwiːsa"]]
        output = [[w._print_ipa(syllabify=False, accentuate=False),
                    w._print_ipa(syllabify=True, accentuate=False),
                    w._print_ipa(syllabify=True, accentuate=True)]
                     for w in inputs]
        target = [[unicodedata.normalize('NFC', x) for x in
                        ["gaɫlɪ̣ja", "gaɫ.lɪ̣.ja", "'gaɫ.lɪ̣.ja"]],
                    [unicodedata.normalize('NFC', x) for x in
                        ["d̪iːwiːsa", "d̪iː.wiː.sa", "d̪iː.'wiː.sa"]]]
        self.assertEqual(output, target)

    def test_latin_parse_diacritics(self):
        """Test the Transcriber class's `_parse_diacritics` in Latin."""
        inputs = ["a", "ū", "ï"]
        transcriber = lat.Transcriber("Classical", "Allen")
        outputs = [transcriber._parse_diacritics(char) for char in inputs]
        target = [unicodedata.normalize('NFC', c) for c in
            ["a///", "u/" + lat.chars.LONG + "//",
                "i//" + lat.chars.DIAERESIS + "/"]]
        self.assertEqual(outputs, target)

    def test_latin_prep_text(self):
        """Test the Transcriber class's `_prep_text` in Latin."""
        inputs = ["ūnam", "qui", "Belgae"]
        transcriber = lat.Transcriber("Classical", "Allen")
        outputs = [transcriber._prep_text(w) for w in inputs]
        target = [[('u', '̄', ''), ('n', '', ''), ('a', '', ''),
                        ('m', '', '')],
                    [('qu', '', ''), ('i', '', '')],
                    [('b', '', ''), ('e', '', ''), ('l', '', ''),
                    ('g', '', ''), ("ae", '', '')]]
        self.assertEqual(outputs, target)

    def test_transcriber_allen_without_macronizer(self):
        """Test Classical Latin IPA transcription via Allen reconstruction,\
         input pre-macronized."""
        transcriber = lat.Transcriber("Classical", "Allen").transcribe
        transcription = [transcriber(x, macronize=False) for x in
            [unicodedata.normalize('NFC', y) for y in
            ["Trōiae", "Gallia", "dīuīsa", "ūnam", "incolunt", "Belgae"]]]
        target = [unicodedata.normalize('NFC', y) for y in
            ["['t̪roːj.jaj]", "['gaɫ.lɪ̣.ja]", "[d̪iː.'wiː.sa]",
            "['uː.n̪ãː]", "['ɪŋ.kɔ.lʊn̪t̪]", "['bɛɫ.gaj]"]]
        self.assertEqual(transcription, target)

    def test_transcriber_allen_with_macronizer(self):
        """Test Classical Latin IPA transcription via Allen reconstruction,\
         with automatic macronization."""
        transcriber = lat.Transcriber("Classical", "Allen").transcribe
        transcription = transcriber(
            "Quo usque tandem, O Catilina, abutere nostra patientia?",
            macronize=True)
        target = ("['kʷoː 'ʊs.kʷɛ 't̪an̪.d̪ẽː 'oː ka.t̪ɪ.'liː.n̪aː a.buː.'t̪eː.rɛ"
            + " 'n̪ɔs.t̪raː pa.t̪ɪ̣.'jɛn̪.t̪ɪ̣.ja]")
        self.assertEqual(transcription, target)

    def test_akkadian_stress(self):
        """Test finding stressed syllable in an Akkadian word."""
        word = "napištašunu"
        target = ['na', '[piš]', 'ta', 'šu', 'nu']
        stresser = AkkadianStress.StressFinder()
        stress = stresser.find_stress(word)
        self.assertEqual(target, stress)

    def test_arabic_transliterate(self):
        """
         arabic transliterate: Roman <-> Arabic
        :return:
        """
        ar_string = 'بِسْمِ اللهِ الرَّحْمٰنِ الرَّحِيْمِ'
        buckwalter_string = 'bisomi Allhi Alra~Hom`ni Alra~Hiyomi'
        iso2332_string = 'bis°mi ʾllhi ʾlraّḥ°mٰni ʾlraّḥiy°mi'
        mode = "buckwalter"
        ignore = ''
        reverse = True

        # from arabic native script to buckwalter
        assert AarabicTransliterate(mode,ar_string,ignore,reverse) == 'bisomi Allhi Alra~Hom`ni Alra~Hiyomi'
        # from buckwalter to arabic native script
        reverse = False
        assert AarabicTransliterate(mode,buckwalter_string,ignore,reverse) == 'بِسْمِ اللهِ الرَّحْمٰنِ الرَّحِيْمِ'

        # from arabic native script to ISO233-2
        mode = 'iso233-2'
        reverse = True
        assert AarabicTransliterate(mode, ar_string, ignore, reverse) == 'bis°mi ʾllhi ʾlraّḥ°mٰni ʾlraّḥiy°mi'

        # from iso233-2 to arabic native script
        reverse = False
        assert AarabicTransliterate(mode,iso2332_string,ignore,reverse) == 'بِسْمِ اللهِ الرَّحْمٰنِ الرَّحِيْمِ'

    def test_middle_high_german_transcriber(self):
        """
        Test MHG IPA transcriber
        """
        inputs = "Slâfest du friedel ziere?"
        transcriber = mhg.Transcriber().transcribe
        transcription = [unicodedata.normalize('NFC',x) for x in transcriber(inputs)]
        target = [unicodedata.normalize('NFC',x) for x in '[Slɑːfest d̥ʊ frɪ͡əd̥el t͡sɪ͡əre?]']
        self.assertEqual(target,transcription)

    def test_middle_high_german_soundex(self):
        """
        Test MHG Soundex Phonetic Index
        """
        w1 = mhg.Word("krêatiure").phonetic_indexing(p="SE")
        w2 = mhg.Word("kreatur").phonetic_indexing(p="SE")
        target = ['K535','K535']

        self.assertEqual([w1,w2], target)

    def test_middle_high_german_ascii_encoding(self):
        """
        Test MHG ASCII encoder
        """
        s1 = mhg.Word("vogellîn").ASCII_encoding()
        s2 = mhg.Word("vogellīn").ASCII_encoding()
        target = ['vogellin','vogellin']

        self.assertEqual([s1,s2], target)

    def test_middle_english_syllabify(self):
        """Test syllabification for middle english"""

        words = ['marchall', 'content', 'thyne', 'greef', 'commaundyd']

        syllabified = [word_me(w).syllabify() for w in words]
        target_syllabified = [['mar', 'chall'], ['con', 'tent'], ['thyne'], ['greef'], ['com', 'mau', 'ndyd']]

        assert syllabified == target_syllabified

        syllabified_str = [word_me(w).syllabified_str() for w in words]
        target_syllabified_str = ['mar.chall', 'con.tent', 'thyne', 'greef', 'com.mau.ndyd']

        assert syllabified_str == target_syllabified_str
<<<<<<< HEAD

    def test_old_norse_transcriber(self):
        example_sentence = "Almáttigr guð skapaði í upphafi himin ok jörð ok alla þá hluti, er þeim fylgja, og " \
                           "síðast menn tvá, er ættir eru frá komnar, Adam ok Evu, ok fjölgaðist þeira kynslóð ok " \
                           "dreifðist um heim allan."

        tr = ut.Transcriber(ont.DIPHTHONGS_IPA, ont.DIPHTHONGS_IPA_class, ont.IPA_class, ont.old_norse_rules)
        transcribed_sentence = tr.main(example_sentence)
        print(transcribed_sentence)
        target = "[almaːtːiɣr guð skapaði iː upːhavi himin ɔk jœrð ɔk alːa θaː hluti ɛr θɛim fylɣja ɔɣ siːðast mɛnː " \
                 "tvaː ɛr ɛːtːir ɛru fraː kɔmnar adam ɔk ɛvu ɔk fjœlɣaðist θɛira kynsloːð ɔk drɛivðist um hɛim alːan]"
        self.assertEqual(target, transcribed_sentence)

    def test_gothic_transcriber(self):
        example_sentence = "Anastodeins aiwaggeljons Iesuis Xristaus sunaus gudis."

        tr = ut.Transcriber(gothic.DIPHTHONGS_IPA,
                            gothic.DIPHTHONGS_IPA_class, gothic.IPA_class, gothic.gothic_rules)
        transcribed_sentence = tr.main(example_sentence)
        target = "[anastoːðiːns ɛwaŋgeːljoːns jeːsuis kristɔs sunɔs guðis]"
        self.assertEqual(target, transcribed_sentence)

    def test_old_swedish(self):
        sentence = "Far man kunu oc dör han för en hun far barn. oc sigher hun oc hænnæ frændær."
        tr = ut.Transcriber(old_swedish.DIPHTHONGS_IPA, old_swedish.DIPHTHONGS_IPA_class, old_swedish.IPA_class,
                            old_swedish.old_swedish_rules)
        transcribed_sentence = tr.main(sentence)
        self.assertEqual("[far man kunu ok dør han før ɛn hun far barn ok siɣɛr hun ok hɛnːɛ frɛndɛr]",
                         transcribed_sentence)
        
    def test_utils(self):
        # definition of a Vowel
        a = ut.Vowel("open", "front", False, "short", "a")
        self.assertListEqual([a.ipar, a.backness, a.height, a.length, a.rounded],
                             ["a", "front", "open", "short", False])

    def test_vowel_lengthening_utils(self):
        # how lengthen works
        a = ut.Vowel("open", "front", False, "short", "a")
        aa = a.lengthen()
        self.assertEqual(aa.ipar, "aː")

    def test_consonant_utils(self):
        # example of a Consonant
        b = ut.Consonant("bilabial", "stop", True, "b", False)
        self.assertListEqual([b.ipar, b.manner, b.place, b.voiced, b.geminate], ["b", "stop", "bilabial", True, False])

    def test_add_consonants_utils(self):
        # This is how Consonant instances can be added to each other
        k = ut.Consonant("velar", "stop", False, "k", False)
        s = ut.Consonant("alveolar", "frictative", False, "s", False)
        x = k+s
        self.assertEqual(x.ipar, "ks")

    def test_rule1_utils(self):
        # examples of Rule instances
        a = ut.Vowel("open", "front", False, "short", "a")
        th = ut.Consonant("dental", "frictative", False, "θ", False)
        dh = ut.Consonant("dental", "frictative", True, "ð", False)
        rule = ut.Rule(ut.AbstractPosition("inner", [ut.AbstractVowel()], [ut.AbstractVowel()]), th, dh)
        pos = ut.Position("inner", a, a)
        self.assertEqual(rule.can_apply(pos), True)

    def test_rule2_utils(self):
        k = ut.Consonant("velar", "stop", False, "k", False)
        a = ut.Vowel("open", "front", False, "short", "a")
        th = ut.Consonant("dental", "frictative", False, "θ", False)
        dh = ut.Consonant("dental", "frictative", True, "ð", False)
        rule = ut.Rule(ut.AbstractPosition("inner", [ut.AbstractVowel()], [ut.AbstractVowel()]), th, dh)
        pos = ut.Position("inner", k, a)
        self.assertEqual(rule.can_apply(pos), False)

    def test_rule33_utils(self):
        s = ut.Consonant("alveolar", "frictative", False, "s", False)
        a = ut.Vowel("open", "front", False, "short", "a")
        th = ut.Consonant("dental", "frictative", False, "θ", False)
        dh = ut.Consonant("dental", "frictative", True, "ð", False)
        rule = ut.Rule(ut.AbstractPosition("inner", [ut.AbstractVowel()], [ut.AbstractVowel()]), th, dh)
        pos = ut.Position("inner", a, s)
        self.assertEqual(rule.can_apply(pos), False)

    def test_rule4_utils(self):
        a = ut.Vowel("open", "front", False, "short", "a")
        th = ut.Consonant("dental", "frictative", False, "θ", False)
        dh = ut.Consonant("dental", "frictative", True, "ð", False)
        rule = ut.Rule(ut.AbstractPosition("inner", [ut.AbstractConsonant(voiced=True)],
                                            [ut.AbstractConsonant(voiced=True)]), th, dh)
        pos = ut.Position("inner", a, a)
        self.assertEqual(rule.can_apply(pos), False)

    def test_rule5_utils(self):
        k = ut.Consonant("velar", "stop", False, "k", False)
        a = ut.Vowel("open", "front", False, "short", "a")
        th = ut.Consonant("dental", "frictative", False, "θ", False)
        dh = ut.Consonant("dental", "frictative", True, "ð", False)
        rule = ut.Rule(ut.AbstractPosition("inner", [ut.AbstractConsonant(voiced=True)],
                                           [ut.AbstractConsonant(voiced=True)]), th, dh)
        pos = ut.Position("inner", k, a)
        self.assertEqual(rule.can_apply(pos), False)

    def test_rule6_utils(self):
        s = ut.Consonant("alveolar", "frictative", False, "s", False)
        a = ut.Vowel("open", "front", False, "short", "a")
        th = ut.Consonant("dental", "frictative", False, "θ", False)
        dh = ut.Consonant("dental", "frictative", True, "ð", False)
        pos = ut.Position("inner", a, s)
        rule = ut.Rule(ut.AbstractPosition("inner", [ut.AbstractConsonant(voiced=True)],
                                           [ut.AbstractConsonant(voiced=True)]), th, dh)
        self.assertEqual(rule.can_apply(pos), False)

    def test_rule7_utils(self):
        b = ut.Consonant("bilabial", "stop", True, "b", False)
        th = ut.Consonant("dental", "frictative", False, "θ", False)
        dh = ut.Consonant("dental", "frictative", True, "ð", False)
        rule = ut.Rule(ut.AbstractPosition("inner", [ut.AbstractConsonant(voiced=True)],
                                           [ut.AbstractConsonant(voiced=True)]), th, dh)
        pos = ut.Position("inner", b, b)
        self.assertEqual(rule.can_apply(pos), True)

    def test_rule_conversion1(self):
        # Definition of real Vowel and Consonant instances
        a = ut.Vowel("open", "front", False, "short", "a")
        e = ut.Vowel("close-mid", "front", False, "short", "e")
        i = ut.Vowel("close", "front", False, "short", "i")
        o = ut.Vowel("close-mid", "back", True, "short", "o")
        u = ut.Vowel("close", "back", True, "short", "u")

        b = ut.Consonant("bilabial", "stop", True, "b", False)
        d = ut.Consonant("alveolar", "stop", True, "d", False)
        f = ut.Consonant("labio-dental", "frictative", False, "f", False)
        g = ut.Consonant("velar", "stop", True, "g", False)
        k = ut.Consonant("velar", "stop", False, "k", False)
        p = ut.Consonant("bilabial", "stop", False, "p", False)
        s = ut.Consonant("alveolar", "frictative", False, "s", False)
        t = ut.Consonant("alveolar", "stop", False, "t", False)
        v = ut.Consonant("labio-dental", "frictative", True, "v", False)
        th = ut.Consonant("dental", "frictative", False, "θ", False)
        dh = ut.Consonant("dental", "frictative", True, "ð", False)

        # examples of phonology and ipa_class
        PHONOLOGY = [
            a, e, i, o, u, b, d, f, g, k, p, s, t, v, th, dh
        ]

        # examples of ipa_to_regular_expression and from_regular_expression methods
        ru1 = ut.Rule(ut.AbstractPosition("inner", [ut.AbstractConsonant(voiced=False)],
                                          [ut.AbstractConsonant(voiced=True)]), th, th)
        self.assertEqual(ru1.ipa_to_regular_expression(PHONOLOGY), "(?<=[fkpstθ])θ(?=[bdgvð])")

    def test_rule_conversion2(self):
        # Definition of real Vowel and Consonant instances
        a = ut.Vowel("open", "front", False, "short", "a")
        e = ut.Vowel("close-mid", "front", False, "short", "e")
        i = ut.Vowel("close", "front", False, "short", "i")
        o = ut.Vowel("close-mid", "back", True, "short", "o")
        u = ut.Vowel("close", "back", True, "short", "u")

        b = ut.Consonant("bilabial", "stop", True, "b", False)
        d = ut.Consonant("alveolar", "stop", True, "d", False)
        f = ut.Consonant("labio-dental", "frictative", False, "f", False)
        g = ut.Consonant("velar", "stop", True, "g", False)
        k = ut.Consonant("velar", "stop", False, "k", False)
        p = ut.Consonant("bilabial", "stop", False, "p", False)
        s = ut.Consonant("alveolar", "frictative", False, "s", False)
        t = ut.Consonant("alveolar", "stop", False, "t", False)
        v = ut.Consonant("labio-dental", "frictative", True, "v", False)
        th = ut.Consonant("dental", "frictative", False, "θ", False)
        dh = ut.Consonant("dental", "frictative", True, "ð", False)

        # examples of phonology and ipa_class
        PHONOLOGY = [
            a, e, i, o, u, b, d, f, g, k, p, s, t, v, th, dh
        ]
        ru2 = ut.Rule(ut.AbstractPosition("first", None, [ut.AbstractConsonant(place="velar")]), p, k)
        self.assertEqual(ru2.ipa_to_regular_expression(PHONOLOGY), "^p(?=[gk])")

    def test_rule_conversion3(self):
        # Definition of real Vowel and Consonant instances
        a = ut.Vowel("open", "front", False, "short", "a")
        e = ut.Vowel("close-mid", "front", False, "short", "e")
        i = ut.Vowel("close", "front", False, "short", "i")
        o = ut.Vowel("close-mid", "back", True, "short", "o")
        u = ut.Vowel("close", "back", True, "short", "u")

        b = ut.Consonant("bilabial", "stop", True, "b", False)
        d = ut.Consonant("alveolar", "stop", True, "d", False)
        f = ut.Consonant("labio-dental", "frictative", False, "f", False)
        g = ut.Consonant("velar", "stop", True, "g", False)
        k = ut.Consonant("velar", "stop", False, "k", False)
        p = ut.Consonant("bilabial", "stop", False, "p", False)
        s = ut.Consonant("alveolar", "frictative", False, "s", False)
        t = ut.Consonant("alveolar", "stop", False, "t", False)
        v = ut.Consonant("labio-dental", "frictative", True, "v", False)
        th = ut.Consonant("dental", "frictative", False, "θ", False)
        dh = ut.Consonant("dental", "frictative", True, "ð", False)

        # examples of phonology and ipa_class
        PHONOLOGY = [
            a, e, i, o, u, b, d, f, g, k, p, s, t, v, th, dh
        ]

        ru3 = ut.Rule(ut.AbstractPosition("last", [ut.AbstractConsonant(manner="stop")], None), dh, th)
        self.assertEqual(ru3.ipa_to_regular_expression(PHONOLOGY), "(?<=[bdgkpt])ð$")

    def test_rule_conversion4(self):
        # Definition of real Vowel and Consonant instances
        a = ut.Vowel("open", "front", False, "short", "a")
        e = ut.Vowel("close-mid", "front", False, "short", "e")
        i = ut.Vowel("close", "front", False, "short", "i")
        o = ut.Vowel("close-mid", "back", True, "short", "o")
        u = ut.Vowel("close", "back", True, "short", "u")

        b = ut.Consonant("bilabial", "stop", True, "b", False)
        d = ut.Consonant("alveolar", "stop", True, "d", False)
        f = ut.Consonant("labio-dental", "frictative", False, "f", False)
        g = ut.Consonant("velar", "stop", True, "g", False)
        k = ut.Consonant("velar", "stop", False, "k", False)
        p = ut.Consonant("bilabial", "stop", False, "p", False)
        s = ut.Consonant("alveolar", "frictative", False, "s", False)
        t = ut.Consonant("alveolar", "stop", False, "t", False)
        v = ut.Consonant("labio-dental", "frictative", True, "v", False)
        th = ut.Consonant("dental", "frictative", False, "θ", False)
        dh = ut.Consonant("dental", "frictative", True, "ð", False)

        # examples of phonology and ipa_class
        PHONOLOGY = [
            a, e, i, o, u, b, d, f, g, k, p, s, t, v, th, dh
        ]

        IPA_class = {
            "a": a,
            "e": e,
            "i": i,
            "o": o,
            "u": u,
            "b": b,
            "d": d,
            "f": f,
            "g": g,
            "k": k,
            "p": p,
            "s": s,
            "t": t,
            "v": v,
            "þ": th,
            "ð": dh,
        }
        # from regular expression to Rule
        example = r'(?<=[aeiou])f(?=[aeiou])'
        ru4 = ut.Rule.from_regular_expression(example, "v", IPA_class)
        self.assertEqual(ru4.ipa_to_regular_expression(PHONOLOGY), example)

        # pattern3 = ru3.ipa_to_regular_expression(PHONOLOGY)
        # print(ut.Rule.from_regular_expression(pattern3, ru3.temp_sound.ipar, IPA_class))


=======

    def test_old_norse_transcriber(self):
        example_sentence = "Almáttigr guð skapaði í upphafi himin ok jörð ok alla þá hluti, er þeim fylgja, og " \
                           "síðast menn tvá, er ættir eru frá komnar, Adam ok Evu, ok fjölgaðist þeira kynslóð ok " \
                           "dreifðist um heim allan."

        tr = ont.Transcriber()
        transcribed_sentence = tr.main(example_sentence, ont.old_norse_rules)
        target = "[almaːtːiɣr guð skapaði iː upːhavi himin ɔk jœrð ɔk alːa θaː hluti ɛr θɛim fylɣja ɔɣ siːðast mɛnː " \
                 "tvaː ɛr ɛːtːir ɛru fraː kɔmnar adam ɔk ɛvu ɔk fjœlɣaðist θɛira kynsloːð ɔk drɛivðist um hɛim alːan]"
        self.assertEqual(target, transcribed_sentence)


>>>>>>> b00bf0e9
if __name__ == '__main__':
    unittest.main()<|MERGE_RESOLUTION|>--- conflicted
+++ resolved
@@ -11,12 +11,6 @@
 from cltk.phonology.middle_english.transcription import Word as word_me
 from cltk.phonology.akkadian import stress as AkkadianStress
 from cltk.phonology.old_norse import transcription as ont
-<<<<<<< HEAD
-from cltk.phonology.gothic import transcription as gothic
-from cltk.phonology.old_swedish import transcription as old_swedish
-from cltk.phonology import utils as ut
-=======
->>>>>>> b00bf0e9
 import unittest
 
 
@@ -480,264 +474,6 @@
         target_syllabified_str = ['mar.chall', 'con.tent', 'thyne', 'greef', 'com.mau.ndyd']
 
         assert syllabified_str == target_syllabified_str
-<<<<<<< HEAD
-
-    def test_old_norse_transcriber(self):
-        example_sentence = "Almáttigr guð skapaði í upphafi himin ok jörð ok alla þá hluti, er þeim fylgja, og " \
-                           "síðast menn tvá, er ættir eru frá komnar, Adam ok Evu, ok fjölgaðist þeira kynslóð ok " \
-                           "dreifðist um heim allan."
-
-        tr = ut.Transcriber(ont.DIPHTHONGS_IPA, ont.DIPHTHONGS_IPA_class, ont.IPA_class, ont.old_norse_rules)
-        transcribed_sentence = tr.main(example_sentence)
-        print(transcribed_sentence)
-        target = "[almaːtːiɣr guð skapaði iː upːhavi himin ɔk jœrð ɔk alːa θaː hluti ɛr θɛim fylɣja ɔɣ siːðast mɛnː " \
-                 "tvaː ɛr ɛːtːir ɛru fraː kɔmnar adam ɔk ɛvu ɔk fjœlɣaðist θɛira kynsloːð ɔk drɛivðist um hɛim alːan]"
-        self.assertEqual(target, transcribed_sentence)
-
-    def test_gothic_transcriber(self):
-        example_sentence = "Anastodeins aiwaggeljons Iesuis Xristaus sunaus gudis."
-
-        tr = ut.Transcriber(gothic.DIPHTHONGS_IPA,
-                            gothic.DIPHTHONGS_IPA_class, gothic.IPA_class, gothic.gothic_rules)
-        transcribed_sentence = tr.main(example_sentence)
-        target = "[anastoːðiːns ɛwaŋgeːljoːns jeːsuis kristɔs sunɔs guðis]"
-        self.assertEqual(target, transcribed_sentence)
-
-    def test_old_swedish(self):
-        sentence = "Far man kunu oc dör han för en hun far barn. oc sigher hun oc hænnæ frændær."
-        tr = ut.Transcriber(old_swedish.DIPHTHONGS_IPA, old_swedish.DIPHTHONGS_IPA_class, old_swedish.IPA_class,
-                            old_swedish.old_swedish_rules)
-        transcribed_sentence = tr.main(sentence)
-        self.assertEqual("[far man kunu ok dør han før ɛn hun far barn ok siɣɛr hun ok hɛnːɛ frɛndɛr]",
-                         transcribed_sentence)
-        
-    def test_utils(self):
-        # definition of a Vowel
-        a = ut.Vowel("open", "front", False, "short", "a")
-        self.assertListEqual([a.ipar, a.backness, a.height, a.length, a.rounded],
-                             ["a", "front", "open", "short", False])
-
-    def test_vowel_lengthening_utils(self):
-        # how lengthen works
-        a = ut.Vowel("open", "front", False, "short", "a")
-        aa = a.lengthen()
-        self.assertEqual(aa.ipar, "aː")
-
-    def test_consonant_utils(self):
-        # example of a Consonant
-        b = ut.Consonant("bilabial", "stop", True, "b", False)
-        self.assertListEqual([b.ipar, b.manner, b.place, b.voiced, b.geminate], ["b", "stop", "bilabial", True, False])
-
-    def test_add_consonants_utils(self):
-        # This is how Consonant instances can be added to each other
-        k = ut.Consonant("velar", "stop", False, "k", False)
-        s = ut.Consonant("alveolar", "frictative", False, "s", False)
-        x = k+s
-        self.assertEqual(x.ipar, "ks")
-
-    def test_rule1_utils(self):
-        # examples of Rule instances
-        a = ut.Vowel("open", "front", False, "short", "a")
-        th = ut.Consonant("dental", "frictative", False, "θ", False)
-        dh = ut.Consonant("dental", "frictative", True, "ð", False)
-        rule = ut.Rule(ut.AbstractPosition("inner", [ut.AbstractVowel()], [ut.AbstractVowel()]), th, dh)
-        pos = ut.Position("inner", a, a)
-        self.assertEqual(rule.can_apply(pos), True)
-
-    def test_rule2_utils(self):
-        k = ut.Consonant("velar", "stop", False, "k", False)
-        a = ut.Vowel("open", "front", False, "short", "a")
-        th = ut.Consonant("dental", "frictative", False, "θ", False)
-        dh = ut.Consonant("dental", "frictative", True, "ð", False)
-        rule = ut.Rule(ut.AbstractPosition("inner", [ut.AbstractVowel()], [ut.AbstractVowel()]), th, dh)
-        pos = ut.Position("inner", k, a)
-        self.assertEqual(rule.can_apply(pos), False)
-
-    def test_rule33_utils(self):
-        s = ut.Consonant("alveolar", "frictative", False, "s", False)
-        a = ut.Vowel("open", "front", False, "short", "a")
-        th = ut.Consonant("dental", "frictative", False, "θ", False)
-        dh = ut.Consonant("dental", "frictative", True, "ð", False)
-        rule = ut.Rule(ut.AbstractPosition("inner", [ut.AbstractVowel()], [ut.AbstractVowel()]), th, dh)
-        pos = ut.Position("inner", a, s)
-        self.assertEqual(rule.can_apply(pos), False)
-
-    def test_rule4_utils(self):
-        a = ut.Vowel("open", "front", False, "short", "a")
-        th = ut.Consonant("dental", "frictative", False, "θ", False)
-        dh = ut.Consonant("dental", "frictative", True, "ð", False)
-        rule = ut.Rule(ut.AbstractPosition("inner", [ut.AbstractConsonant(voiced=True)],
-                                            [ut.AbstractConsonant(voiced=True)]), th, dh)
-        pos = ut.Position("inner", a, a)
-        self.assertEqual(rule.can_apply(pos), False)
-
-    def test_rule5_utils(self):
-        k = ut.Consonant("velar", "stop", False, "k", False)
-        a = ut.Vowel("open", "front", False, "short", "a")
-        th = ut.Consonant("dental", "frictative", False, "θ", False)
-        dh = ut.Consonant("dental", "frictative", True, "ð", False)
-        rule = ut.Rule(ut.AbstractPosition("inner", [ut.AbstractConsonant(voiced=True)],
-                                           [ut.AbstractConsonant(voiced=True)]), th, dh)
-        pos = ut.Position("inner", k, a)
-        self.assertEqual(rule.can_apply(pos), False)
-
-    def test_rule6_utils(self):
-        s = ut.Consonant("alveolar", "frictative", False, "s", False)
-        a = ut.Vowel("open", "front", False, "short", "a")
-        th = ut.Consonant("dental", "frictative", False, "θ", False)
-        dh = ut.Consonant("dental", "frictative", True, "ð", False)
-        pos = ut.Position("inner", a, s)
-        rule = ut.Rule(ut.AbstractPosition("inner", [ut.AbstractConsonant(voiced=True)],
-                                           [ut.AbstractConsonant(voiced=True)]), th, dh)
-        self.assertEqual(rule.can_apply(pos), False)
-
-    def test_rule7_utils(self):
-        b = ut.Consonant("bilabial", "stop", True, "b", False)
-        th = ut.Consonant("dental", "frictative", False, "θ", False)
-        dh = ut.Consonant("dental", "frictative", True, "ð", False)
-        rule = ut.Rule(ut.AbstractPosition("inner", [ut.AbstractConsonant(voiced=True)],
-                                           [ut.AbstractConsonant(voiced=True)]), th, dh)
-        pos = ut.Position("inner", b, b)
-        self.assertEqual(rule.can_apply(pos), True)
-
-    def test_rule_conversion1(self):
-        # Definition of real Vowel and Consonant instances
-        a = ut.Vowel("open", "front", False, "short", "a")
-        e = ut.Vowel("close-mid", "front", False, "short", "e")
-        i = ut.Vowel("close", "front", False, "short", "i")
-        o = ut.Vowel("close-mid", "back", True, "short", "o")
-        u = ut.Vowel("close", "back", True, "short", "u")
-
-        b = ut.Consonant("bilabial", "stop", True, "b", False)
-        d = ut.Consonant("alveolar", "stop", True, "d", False)
-        f = ut.Consonant("labio-dental", "frictative", False, "f", False)
-        g = ut.Consonant("velar", "stop", True, "g", False)
-        k = ut.Consonant("velar", "stop", False, "k", False)
-        p = ut.Consonant("bilabial", "stop", False, "p", False)
-        s = ut.Consonant("alveolar", "frictative", False, "s", False)
-        t = ut.Consonant("alveolar", "stop", False, "t", False)
-        v = ut.Consonant("labio-dental", "frictative", True, "v", False)
-        th = ut.Consonant("dental", "frictative", False, "θ", False)
-        dh = ut.Consonant("dental", "frictative", True, "ð", False)
-
-        # examples of phonology and ipa_class
-        PHONOLOGY = [
-            a, e, i, o, u, b, d, f, g, k, p, s, t, v, th, dh
-        ]
-
-        # examples of ipa_to_regular_expression and from_regular_expression methods
-        ru1 = ut.Rule(ut.AbstractPosition("inner", [ut.AbstractConsonant(voiced=False)],
-                                          [ut.AbstractConsonant(voiced=True)]), th, th)
-        self.assertEqual(ru1.ipa_to_regular_expression(PHONOLOGY), "(?<=[fkpstθ])θ(?=[bdgvð])")
-
-    def test_rule_conversion2(self):
-        # Definition of real Vowel and Consonant instances
-        a = ut.Vowel("open", "front", False, "short", "a")
-        e = ut.Vowel("close-mid", "front", False, "short", "e")
-        i = ut.Vowel("close", "front", False, "short", "i")
-        o = ut.Vowel("close-mid", "back", True, "short", "o")
-        u = ut.Vowel("close", "back", True, "short", "u")
-
-        b = ut.Consonant("bilabial", "stop", True, "b", False)
-        d = ut.Consonant("alveolar", "stop", True, "d", False)
-        f = ut.Consonant("labio-dental", "frictative", False, "f", False)
-        g = ut.Consonant("velar", "stop", True, "g", False)
-        k = ut.Consonant("velar", "stop", False, "k", False)
-        p = ut.Consonant("bilabial", "stop", False, "p", False)
-        s = ut.Consonant("alveolar", "frictative", False, "s", False)
-        t = ut.Consonant("alveolar", "stop", False, "t", False)
-        v = ut.Consonant("labio-dental", "frictative", True, "v", False)
-        th = ut.Consonant("dental", "frictative", False, "θ", False)
-        dh = ut.Consonant("dental", "frictative", True, "ð", False)
-
-        # examples of phonology and ipa_class
-        PHONOLOGY = [
-            a, e, i, o, u, b, d, f, g, k, p, s, t, v, th, dh
-        ]
-        ru2 = ut.Rule(ut.AbstractPosition("first", None, [ut.AbstractConsonant(place="velar")]), p, k)
-        self.assertEqual(ru2.ipa_to_regular_expression(PHONOLOGY), "^p(?=[gk])")
-
-    def test_rule_conversion3(self):
-        # Definition of real Vowel and Consonant instances
-        a = ut.Vowel("open", "front", False, "short", "a")
-        e = ut.Vowel("close-mid", "front", False, "short", "e")
-        i = ut.Vowel("close", "front", False, "short", "i")
-        o = ut.Vowel("close-mid", "back", True, "short", "o")
-        u = ut.Vowel("close", "back", True, "short", "u")
-
-        b = ut.Consonant("bilabial", "stop", True, "b", False)
-        d = ut.Consonant("alveolar", "stop", True, "d", False)
-        f = ut.Consonant("labio-dental", "frictative", False, "f", False)
-        g = ut.Consonant("velar", "stop", True, "g", False)
-        k = ut.Consonant("velar", "stop", False, "k", False)
-        p = ut.Consonant("bilabial", "stop", False, "p", False)
-        s = ut.Consonant("alveolar", "frictative", False, "s", False)
-        t = ut.Consonant("alveolar", "stop", False, "t", False)
-        v = ut.Consonant("labio-dental", "frictative", True, "v", False)
-        th = ut.Consonant("dental", "frictative", False, "θ", False)
-        dh = ut.Consonant("dental", "frictative", True, "ð", False)
-
-        # examples of phonology and ipa_class
-        PHONOLOGY = [
-            a, e, i, o, u, b, d, f, g, k, p, s, t, v, th, dh
-        ]
-
-        ru3 = ut.Rule(ut.AbstractPosition("last", [ut.AbstractConsonant(manner="stop")], None), dh, th)
-        self.assertEqual(ru3.ipa_to_regular_expression(PHONOLOGY), "(?<=[bdgkpt])ð$")
-
-    def test_rule_conversion4(self):
-        # Definition of real Vowel and Consonant instances
-        a = ut.Vowel("open", "front", False, "short", "a")
-        e = ut.Vowel("close-mid", "front", False, "short", "e")
-        i = ut.Vowel("close", "front", False, "short", "i")
-        o = ut.Vowel("close-mid", "back", True, "short", "o")
-        u = ut.Vowel("close", "back", True, "short", "u")
-
-        b = ut.Consonant("bilabial", "stop", True, "b", False)
-        d = ut.Consonant("alveolar", "stop", True, "d", False)
-        f = ut.Consonant("labio-dental", "frictative", False, "f", False)
-        g = ut.Consonant("velar", "stop", True, "g", False)
-        k = ut.Consonant("velar", "stop", False, "k", False)
-        p = ut.Consonant("bilabial", "stop", False, "p", False)
-        s = ut.Consonant("alveolar", "frictative", False, "s", False)
-        t = ut.Consonant("alveolar", "stop", False, "t", False)
-        v = ut.Consonant("labio-dental", "frictative", True, "v", False)
-        th = ut.Consonant("dental", "frictative", False, "θ", False)
-        dh = ut.Consonant("dental", "frictative", True, "ð", False)
-
-        # examples of phonology and ipa_class
-        PHONOLOGY = [
-            a, e, i, o, u, b, d, f, g, k, p, s, t, v, th, dh
-        ]
-
-        IPA_class = {
-            "a": a,
-            "e": e,
-            "i": i,
-            "o": o,
-            "u": u,
-            "b": b,
-            "d": d,
-            "f": f,
-            "g": g,
-            "k": k,
-            "p": p,
-            "s": s,
-            "t": t,
-            "v": v,
-            "þ": th,
-            "ð": dh,
-        }
-        # from regular expression to Rule
-        example = r'(?<=[aeiou])f(?=[aeiou])'
-        ru4 = ut.Rule.from_regular_expression(example, "v", IPA_class)
-        self.assertEqual(ru4.ipa_to_regular_expression(PHONOLOGY), example)
-
-        # pattern3 = ru3.ipa_to_regular_expression(PHONOLOGY)
-        # print(ut.Rule.from_regular_expression(pattern3, ru3.temp_sound.ipar, IPA_class))
-
-
-=======
 
     def test_old_norse_transcriber(self):
         example_sentence = "Almáttigr guð skapaði í upphafi himin ok jörð ok alla þá hluti, er þeim fylgja, og " \
@@ -751,6 +487,5 @@
         self.assertEqual(target, transcribed_sentence)
 
 
->>>>>>> b00bf0e9
 if __name__ == '__main__':
     unittest.main()