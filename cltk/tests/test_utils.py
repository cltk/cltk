"""Test cltk.utils."""

from collections import Counter
from collections import defaultdict
import os
from pickle import UnpicklingError
import unittest

from cltk.corpus.utils.importer import CorpusImporter
from cltk.utils.cltk_logger import logger
from cltk.utils.contributors import find_write_contribs
from cltk.utils.contributors import write_contribs
from cltk.utils.contributors import scantree
from cltk.utils.contributors import get_authors
from cltk.utils.file_operations import make_cltk_path
from cltk.utils.file_operations import open_pickle
from cltk.utils.frequency import Frequency
from cltk.utils import philology
<<<<<<< HEAD

=======
>>>>>>> 6609c942

__license__ = 'MIT License. See LICENSE.'


class TestSequenceFunctions(unittest.TestCase):  # pylint: disable=R0904
    """Class for unittest"""

    def setUp(self):
        """Clone Greek models in order to test pull function and other model
        tests later.
        """
        corpus_importer = CorpusImporter('greek')
        corpus_importer.import_corpus('greek_models_cltk')
        file_rel = os.path.join('~/cltk_data/greek/model/greek_models_cltk/README.md')
        file = os.path.expanduser(file_rel)
        file_exists = os.path.isfile(file)
        self.assertTrue(file_exists)

        corpus_importer = CorpusImporter('latin')
        corpus_importer.import_corpus('latin_models_cltk')
        file_rel = os.path.join('~/cltk_data/latin/model/latin_models_cltk/README.md')
        file = os.path.expanduser(file_rel)
        file_exists = os.path.isfile(file)
        self.assertTrue(file_exists)

    def test_open_pickle_fail_missing(self):
        """Test failure to unpickle a file that doesn't exist"""
        bad_file = 'cltk/tests/doesnt_exist.pickle'
        with self.assertRaises(FileNotFoundError):
            open_pickle(bad_file)

    def test_open_pickle_fail_corrupt(self):
        """Test failure to open corrupted pickle."""
        bad_file = 'cltk/tests/bad_pickle.pickle'
        with self.assertRaises(UnpicklingError):
            open_pickle(bad_file)

    def test_logger(self):
        """Test the CLTK logger."""
        home_dir = os.path.expanduser('~/cltk_data')
        log_path = os.path.join(home_dir, 'cltk.log')
        self.assertTrue(log_path)

    def test_open_pickle(self):
        """Test opening pickle. This requires ``greek_models_cltk``
        to have been run in ``setUp()``.
        """
        pickle_path_rel = '~/cltk_data/greek/model/greek_models_cltk/tokenizers/sentence/greek.pickle'  # pylint: disable=line-too-long
        pickle_path = os.path.expanduser(pickle_path_rel)
        a_pickle = open_pickle(pickle_path)
        self.assertTrue(a_pickle)

    def test_make_frequencies(self):
        """Test frequency builder."""
        frequencies = Frequency()
        text = 'Quo Quo Quo Quo usque tandem abutere, Catilina Catilina Catilina, patientia nostra nostra ?'.lower()
        count = frequencies.counter_from_str(text)
        target = Counter({'quo': 4, 'catilina': 3, 'nostra': 2, 'patientia': 1, 'abutere': 1, 'usque': 1, 'tandem': 1})
        self.assertEqual(count, target)

    def test_make_list_from_corpus_assert(self):
        """Test frequency builder for corpus, if present."""
        frequencies = Frequency()
        with self.assertRaises(AssertionError):
            frequencies.counter_from_corpus('xxx')

    def test_concordance_from_string(self):
        """Test ``write_concordance_from_string()`` for file writing completion
        of concordance builder. Doesn't test quality of output."""
        text = 'felices cantus ore sonante dedit'
        philology.write_concordance_from_string(text, 'test_string')
        file = os.path.expanduser('~/cltk_data/user_data/concordance_test_string.txt')
        is_file = os.path.isfile(file)
        self.assertTrue(is_file)

    def test_concordance_from_file(self):
        """Test ``write_concordance_from_file()`` for file writing completion
        of concordance builder. Doesn't test quality of output."""
        text_file = 'cltk/tests/text-file.txt'
        philology.write_concordance_from_file(text_file, 'test_file')
        file_conc = os.path.expanduser('~/cltk_data/user_data/concordance_test_file.txt')
        is_file = os.path.isfile(file_conc)
        self.assertTrue(is_file)

    def test_concordance_from_file_ioerror(self):
        """Test ``write_concordance_from_file()`` for file writing completion
        of concordance builder, with IOError. Doesn't test quality of output."""
        non_existent_file = '/not-there.txt'
        with self.assertRaises(IOError):
            philology.write_concordance_from_file(non_existent_file, 'test_file')

    def test_contribs_find_write_contribs(self):
        """Test contrib writing function."""
        file_contribs = 'contributors.md'
        try:
            os.remove(file_contribs)
        except FileNotFoundError:
            logger.info("No file to remove at '%s'. Continuing.", file_contribs)
        find_write_contribs()
        contribs_file = os.path.isfile(file_contribs)
        self.assertTrue(contribs_file)

    def test_get_authors(self):
        """Test extracting authors from file."""
        auths = get_authors('cltk/corpus/utils/importer.py')
        self.assertEqual(type(auths), list)

    def test_scantree(self):
        """Test treescan for contribs module."""
        a_generator = scantree('cltk')
        self.assertEqual(str(type(a_generator)), "<class 'generator'>")

    def test_write_contribs(self):
        """Test file writer for contribs module."""
        # rm old
        file = 'contributors.md'
        try:
            os.remove(file)
        except FileNotFoundError:
            logger.info("No file to remove at '%s'. Continuing.", file)
        # mk new dict
        def_dict = defaultdict(list)
        def_dict['key'].append('val1')
        def_dict['key'].append('val2')
        write_contribs(def_dict)
        # write file
        contribs_file = os.path.isfile(file)
        self.assertTrue(contribs_file)


class TestPathCreation(unittest.TestCase):
    """Class for filepath maker."""

    def test_empty_path(self):
        """Test empty empty_path()"""
        self.assertEqual(make_cltk_path(),
                         os.path.expanduser(os.path.join('~', 'cltk_data')))

    def test_path(self):
        """Test empty_path() with argument."""
        self.assertEqual(make_cltk_path('greek', 'perseus_corpus'),
                         os.path.expanduser(os.path.join('~', 'cltk_data', 'greek', 'perseus_corpus')))


if __name__ == '__main__':
    unittest.main()<|MERGE_RESOLUTION|>--- conflicted
+++ resolved
@@ -16,10 +16,6 @@
 from cltk.utils.file_operations import open_pickle
 from cltk.utils.frequency import Frequency
 from cltk.utils import philology
-<<<<<<< HEAD
-
-=======
->>>>>>> 6609c942
 
 __license__ = 'MIT License. See LICENSE.'
 
