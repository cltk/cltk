<<<<<<< HEAD
"""The normalizer aims to maximally reduce the variation between the orthography of texts written in the Anglo-Norman dialect
to bring it in line with “orthographe commune”. It is heavily inspired by Pope (1956).
Spelling variation is not consistent enough to ensure the highest accuracy; the normalizer in its current format should
therefore be used as a last resort.


The normalizer, word tokenizer, stemmer, lemmatizer, and list of stopwords for OF/MF were developed as part of Google Summer of Code 2017.
A full write-up of this work can be found at : https://gist.github.com/nat1881/6f134617805e2efbe5d275770e26d350
=======
"""The normalizer aims to maximally reduce the variation between the orthography of texts written in the Anglo-Norman dialect to bring it in line with “orthographe commune”. It is heavily inspired by Pope (1956). Spelling variation is not consistent enough to ensure the highest accuracy; the normalizer in its current format should therefore be used as a last resort.

The normalizer, word tokenizer, stemmer, lemmatizer, and list of stopwords for OF/MF were developed as part of Google Summer of Code 2017. A full write-up of this work can be found at : https://gist.github.com/nat1881/6f134617805e2efbe5d275770e26d350
>>>>>>> e78d1cfd

**References :** Pope, M.K. 1956. From Latin to Modern French with Especial Consideration of Anglo-Norman. Manchester: MUP.

<<<<<<< HEAD
**References :** Pope, M.K. 1956. From Latin to Modern French with Especial Consideration of Anglo-Norman. Manchester: MUP.


=======
>>>>>>> e78d1cfd
Anglo-French spelling variants normalized to "orthographe commune", from M. K. Pope (1956)

- word-final d - e.g. vertud vs vertu
- use of <u> over <ou>

- <eaus> for <eus>, <ceaus> for <ceus>

- triphtongs:
    - <iu> for <ieu>
    - <u> for <eu>
    - <ie> for <iee>
    - <ue> for <uee>
    - <ure> for <eure>

- "epenthetic vowels" - e.g. averai for avrai

- <eo> for <o>
- <iw>, <ew> for <ieux>

- final <a> for <e>

"""

import re
from cltk.tokenize.word import WordTokenizer

<<<<<<< HEAD
=======

>>>>>>> e78d1cfd
__author__ = ['Natasha Voake <natashavoake@gmail.com>']
__license__ = 'MIT License. See LICENSE.'


patterns = [("eaus$", "eus"),
            ("ceaus$", "ceus"),
            ("iu", "ieu"),
            ("(^^|^(e))u(^$)", "eu"),
            ("ie$", "iee"),
            ("ue$", "uee"),
            ("ure$", "eure"),
            ("eo$", "o"),
            ("iw$", "ieux"),
            ("ew$", "ieux"),
            ("a$", "e"),
            ("^en", "an"),
            ("d$", "")]

def build_match_and_apply_functions(pattern, replace):
    def matches_rule(word):
        return re.search(pattern, word)
    def apply_rule(word):
        return re.sub(pattern, replace, word)
    return (matches_rule, apply_rule)


rules = [build_match_and_apply_functions(pattern, replace)
         for (pattern, replace) in patterns]

def normalize(string):
    string = string.lower()
    word_tokenizer = WordTokenizer('french')
    tokens = word_tokenizer.tokenize(string)
    normalized_text = []
    for token in tokens:
        for matches_rule, apply_rule in rules:
            if matches_rule(token):
                normalized = apply_rule(token)
                normalized_text.append(normalized)
    return normalized_text<|MERGE_RESOLUTION|>--- conflicted
+++ resolved
@@ -1,4 +1,3 @@
-<<<<<<< HEAD
 """The normalizer aims to maximally reduce the variation between the orthography of texts written in the Anglo-Norman dialect
 to bring it in line with “orthographe commune”. It is heavily inspired by Pope (1956).
 Spelling variation is not consistent enough to ensure the highest accuracy; the normalizer in its current format should
@@ -7,20 +6,10 @@
 
 The normalizer, word tokenizer, stemmer, lemmatizer, and list of stopwords for OF/MF were developed as part of Google Summer of Code 2017.
 A full write-up of this work can be found at : https://gist.github.com/nat1881/6f134617805e2efbe5d275770e26d350
-=======
-"""The normalizer aims to maximally reduce the variation between the orthography of texts written in the Anglo-Norman dialect to bring it in line with “orthographe commune”. It is heavily inspired by Pope (1956). Spelling variation is not consistent enough to ensure the highest accuracy; the normalizer in its current format should therefore be used as a last resort.
 
-The normalizer, word tokenizer, stemmer, lemmatizer, and list of stopwords for OF/MF were developed as part of Google Summer of Code 2017. A full write-up of this work can be found at : https://gist.github.com/nat1881/6f134617805e2efbe5d275770e26d350
->>>>>>> e78d1cfd
 
 **References :** Pope, M.K. 1956. From Latin to Modern French with Especial Consideration of Anglo-Norman. Manchester: MUP.
 
-<<<<<<< HEAD
-**References :** Pope, M.K. 1956. From Latin to Modern French with Especial Consideration of Anglo-Norman. Manchester: MUP.
-
-
-=======
->>>>>>> e78d1cfd
 Anglo-French spelling variants normalized to "orthographe commune", from M. K. Pope (1956)
 
 - word-final d - e.g. vertud vs vertu
@@ -47,10 +36,7 @@
 import re
 from cltk.tokenize.word import WordTokenizer
 
-<<<<<<< HEAD
-=======
 
->>>>>>> e78d1cfd
 __author__ = ['Natasha Voake <natashavoake@gmail.com>']
 __license__ = 'MIT License. See LICENSE.'
 
