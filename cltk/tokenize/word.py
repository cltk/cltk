--- conflicted
+++ resolved
@@ -27,11 +27,8 @@
                                     'greek',
                                     'latin',
                                     'old_norse',
-<<<<<<< HEAD
                                     'old_english']
-=======
                                     'middle_high_german']
->>>>>>> 8ffd8ed4
         assert self.language in self.available_languages, \
             "Specific tokenizer not available for '{0}'. Only available for: '{1}'.".format(self.language,  # pylint: disable=line-too-long
             self.available_languages)  # pylint: disable=line-too-long
@@ -51,13 +48,10 @@
             tokens = tokenize_latin_words(string)
         elif self.language == 'old_norse':
             tokens = tokenize_old_norse_words(string)
-<<<<<<< HEAD
         elif self.language == 'old_english':
             tokens = tokenize_old_eng_words(string)
-=======
         elif self.language == 'middle_high_german':
             tokens = tokenize_middle_high_german_words(string)
->>>>>>> 8ffd8ed4
         else:
             tokens = nltk_tokenize_words(string)
 
@@ -282,7 +276,6 @@
     results = str.split(text)
     return results
   
-<<<<<<< HEAD
   
 def tokenize_old_eng_words(text):
     assert isinstance(string, str), "Incoming string must be type str."
@@ -302,7 +295,8 @@
 
 	  results = str.split(text)
 	  return (results)	
-=======
+
+
 def tokenize_middle_high_german_words(text):
     """Tokenizes MHG text"""
 
@@ -315,5 +309,4 @@
     text = re.sub(r'\s+',r' ', text)
     text = str.split(text)
 
-    return text
->>>>>>> 8ffd8ed4
+    return text