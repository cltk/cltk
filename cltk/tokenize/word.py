--- conflicted
+++ resolved
@@ -23,88 +23,17 @@
             "Specific tokenizer not available for '{0}'. Only available for: '{1}'.".format(self.language,  # pylint: disable=line-too-long
                                                                                             self.available_languages)  # pylint: disable=line-too-long
 
-<<<<<<< HEAD
 
     def tokenize(self, string):
         """Tokenize incoming string."""
 
         if self.language == 'latin':
             tokens = tokenize_latin_words(string)
-=======
-        if self.language == 'latin':
-            from cltk.tokenize.latin_exceptions import latin_exceptions
-            self.enclitics = ['que', 'n', 'ne', 'ue', 've', 'st']
-
-            self.exceptions = self.enclitics
-            self.exceptions = list(set(self.exceptions + latin_exceptions))
->>>>>>> 9524766d
-
         else:
             tokens = nltk_tokenize_words(string)
 
-<<<<<<< HEAD
         return tokens
-=======
-    def tokenize(self, string):
-        """Tokenize incoming string."""
 
-        def matchcase(word):
-            # From Python Cookbook
-            def replace(m):
-                text = m.group()
-                if text.isupper():
-                    return word.upper()
-                elif text.islower():
-                    return word.lower()
-                elif text[0].isupper():
-                    return word.capitalize()
-                else:
-                    return word
-            return replace
-
-        replacements = [(r'mecum', 'cum me'),
-                (r'tecum', 'cum te'),
-                (r'secum', 'cum se'),
-                (r'nobiscum', 'cum nobis'),
-                (r'vobiscum', 'cum vobis'),
-                (r'quocum', 'cum quo'),
-                (r'quacum', 'cum qua'),
-                (r'quicum', 'cum qui'),
-                (r'quibuscum', 'cum quibus'),
-                (r'sodes', 'si audes'),
-                (r'satin', 'satis ne'),
-                (r'scin', 'scis ne'),
-                (r'sultis', 'si vultis'),
-                (r'similist', 'similis est'),
-                (r'qualist', 'qualis est')
-                ]
-
-        for replacement in replacements:
-            string = re.sub(replacement[0], matchcase(replacement[1]), string, flags=re.IGNORECASE)
-
-        generic_tokens = nltk_tokenize_words(string)
-
-        specific_tokens = []
-        for generic_token in generic_tokens:
-            is_enclitic = False
-            if generic_token.lower() not in self.exceptions:
-                for enclitic in self.enclitics:
-                    if generic_token.endswith(enclitic):
-                        if enclitic == 'n':
-                                specific_tokens += [generic_token[:-len(enclitic)]] + ['-ne']
-                        elif enclitic == 'st':
-                            if generic_token.endswith('ust'):
-                                specific_tokens += [generic_token[:-len(enclitic)+1]] + ['est']
-                            else:
-                                specific_tokens += [generic_token[:-len(enclitic)]] + ['est']
-                        else:
-                            specific_tokens += [generic_token[:-len(enclitic)]] + ['-' + enclitic]
-                        is_enclitic = True
-                        break
-            if not is_enclitic:
-                specific_tokens.append(generic_token)
-        return specific_tokens
->>>>>>> 9524766d
 
 def nltk_tokenize_words(string, attached_period=False, language=None):
     """Wrap NLTK's tokenizer PunktLanguageVars(), but make final period
@@ -231,4 +160,4 @@
         if not is_enclitic:
             specific_tokens.append(token)
 
-    return specific_tokens
+    return specific_tokens