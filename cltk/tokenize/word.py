"""Language-specific word tokenizers. Primary purpose is to handle enclitics."""

__author__ = ['Patrick J. Burns <patrick@diyclassics.org>', 
              'Kyle P. Johnson <kyle@kyle-p-johnson.com>', 
              'Natasha Voake <natashavoake@gmail.com>',
<<<<<<< HEAD
              'Harsh Kotta <harshkotta@gmail.com>']
# Author info for Arabic, Old Norse?
=======
              'Clément Besnier <clemsciences@gmail.com>']
# Author info for Arabic?
>>>>>>> f84d35c2

__license__ = 'MIT License. See LICENSE.'

import re

from nltk.tokenize.punkt import PunktLanguageVars
from nltk.tokenize.punkt import PunktSentenceTokenizer, PunktParameters

import cltk.corpus.arabic.utils.pyarabic.araby as araby

class WordTokenizer:  # pylint: disable=too-few-public-methods
    """Tokenize according to rules specific to a given language."""

    def __init__(self, language):
        """Take language as argument to the class. Check availability and
        setup class variables."""
        self.language = language
        self.available_languages = ['arabic', 
                                    'french',
                                    'greek',
                                    'latin',
                                    'old_norse',
                                    'middle_high_german',
                                    'sanskrit']
        assert self.language in self.available_languages, "Specific tokenizer not available for '{0}'. Only available for:'{1}'.".format(self.language,self.available_languages)  # pylint: disable=line-too-long
        # ^^^ Necessary? since we have an 'else' in `tokenize`
        

    def tokenize(self, string):
        """Tokenize incoming string."""
        
        if self.language == 'arabic':
            tokens = tokenize_arabic_words(string)
        elif self.language == 'french':
            tokens = tokenize_french_words(string)
        elif self.language == 'greek':
            tokens = tokenize_greek_words(string)
        elif self.language == 'latin':
            tokens = tokenize_latin_words(string)
        elif self.language == 'old_norse':
            tokens = tokenize_old_norse_words(string)
        elif self.language == 'middle_high_german':
            tokens = tokenize_middle_high_german_words(string)
        elif self.language == 'sanskrit':
            tokens = tokenize_sanskrit_words(string)
        else:
            tokens = nltk_tokenize_words(string)

        return tokens


def nltk_tokenize_words(string, attached_period=False, language=None):
    """Wrap NLTK's tokenizer PunktLanguageVars(), but make final period
    its own token.

    >>> nltk_tokenize_words("Sentence 1. Sentence 2.")
    ['Sentence', '1', '.', 'Sentence', '2', '.']

    >>> #Optionally keep the NLTK's output:

    >>> nltk_tokenize_words("Sentence 1. Sentence 2.", attached_period=True)
    ['Sentence', '1.', 'Sentence', '2.']

    TODO: Run some tests to determine whether there is a large penalty for
    re-calling PunktLanguageVars() for each use of this function. If so, this
    will need to become a class, perhaps inheriting from the PunktLanguageVars
    object. Maybe integrate with WordTokenizer.
    """
    assert isinstance(string, str), "Incoming string must be type str."
    if language == 'sanskrit':
        periods = ['.', '।','॥']
    else:
        periods = ['.']
    punkt = PunktLanguageVars()
    tokens = punkt.word_tokenize(string)
    if attached_period:
        return tokens
    new_tokens = []
    for word in tokens:
        for char in periods:
            if word.endswith(char):
                new_tokens.append(word[:-1])
                new_tokens.append(char)
                break
        else:
            new_tokens.append(word)
    return new_tokens


def tokenize_arabic_words(text):

    """
        Tokenize text into words
        @param text: the input text.
        @type text: unicode.
        @return: list of words.
        @rtype: list.
    """
    specific_tokens = []
    if not text:
        return specific_tokens
    else:
        specific_tokens = araby.tokenize(text)
        return specific_tokens
        

def tokenize_french_words(string):
    assert isinstance(string, str), "Incoming string must be type str."

    # normalize apostrophes

    text = re.sub(r"’", r"'", string)

    # Dealing with punctuation
    text = re.sub(r"\'", r"' ", text)
    text = re.sub("(?<=.)(?=[.!?)(\";:,«»\-])", " ", text)

    results = str.split(text)
    return (results)
    
    
def tokenize_greek_words(text):
    """
    Tokenizer divides the string into a list of substrings. This is a placeholder
    function that returns the default NLTK word tokenizer until
    Greek-specific options are added.
    
    Example:
    >>> text = 'Θουκυδίδης Ἀθηναῖος ξυνέγραψε τὸν πόλεμον τῶν Πελοποννησίων καὶ Ἀθηναίων,'
    >>> tokenize_greek_words(text)
    ['Θουκυδίδης', 'Ἀθηναῖος', 'ξυνέγραψε', 'τὸν', 'πόλεμον', 'τῶν', 'Πελοποννησίων', 'καὶ', 'Ἀθηναίων', ',']
      
    :param string: This accepts the string value that needs to be tokenized
    :returns: A list of substrings extracted from the string
    """
    
    return nltk_tokenize_words(text) # Simplest implementation to start
        

def tokenize_latin_words(string):
    """
    Tokenizer divides the string into a list of substrings
  
    >>> from cltk.corpus.utils.formatter import remove_non_ascii
    >>> text =  'Dices ἐστιν ἐμός pulchrum esse inimicos ulcisci.'
    >>> tokenize_latin_words(text)
    ['Dices', 'ἐστιν', 'ἐμός', 'pulchrum', 'esse', 'inimicos', 'ulcisci', '.']
  
    :param string: This accepts the string value that needs to be tokenized
    :returns: A list of substrings extracted from the string
    """
    from cltk.tokenize.latin_exceptions import latin_exceptions

    assert isinstance(string, str), "Incoming string must be type str."

    def matchcase(word):
        # From Python Cookbook
        def replace(m):
            text = m.group()
            if text.isupper():
                return word.upper()
            elif text.islower():
                return word.lower()
            elif text[0].isupper():
                return word.capitalize()
            else:
                return word

        return replace

    replacements = [(r'mecum', 'cum me'),
                    (r'tecum', 'cum te'),
                    (r'secum', 'cum se'),
                    (r'nobiscum', 'cum nobis'),
                    (r'vobiscum', 'cum vobis'),
                    (r'quocum', 'cum quo'),
                    (r'quacum', 'cum qua'),
                    (r'quicum', 'cum qui'),
                    (r'quibuscum', 'cum quibus'),
                    (r'sodes', 'si audes'),
                    (r'satin', 'satis ne'),
                    (r'scin', 'scis ne'),
                    (r'sultis', 'si vultis'),
                    (r'similist', 'similis est'),
                    (r'qualist', 'qualis est')
                    ]

    for replacement in replacements:
        string = re.sub(replacement[0], matchcase(replacement[1]), string, flags=re.IGNORECASE)

    punkt_param = PunktParameters()
    abbreviations = ['c', 'l', 'm', 'p', 'q', 't', 'ti', 'sex', 'a', 'd', 'cn', 'sp', "m'", 'ser', 'ap', 'n',
                     'v', 'k', 'mam', 'post', 'f', 'oct', 'opet', 'paul', 'pro', 'sert', 'st', 'sta', 'v', 'vol', 'vop']
    punkt_param.abbrev_types = set(abbreviations)
    sent_tokenizer = PunktSentenceTokenizer(punkt_param)

    word_tokenizer = PunktLanguageVars()
    sents = sent_tokenizer.tokenize(string)

    enclitics = ['que', 'n', 'ue', 've', 'st']
    exceptions = enclitics
    exceptions = list(set(exceptions + latin_exceptions))

    tokens = []

    for sent in sents:
        temp_tokens = word_tokenizer.word_tokenize(sent)
        # Need to check that tokens exist before handling them;
        # needed to make stream.readlines work in PlaintextCorpusReader
        
        if temp_tokens:
            if temp_tokens[0].endswith('ne'):
                if temp_tokens[0].lower() not in exceptions:
                    temp = [temp_tokens[0][:-2], '-ne']
                    temp_tokens = temp + temp_tokens[1:]

            if temp_tokens[-1].endswith('.'):
                final_word = temp_tokens[-1][:-1]
                del temp_tokens[-1]
                temp_tokens += [final_word, '.']

            for token in temp_tokens:
                tokens.append(token)

    # Break enclitic handling into own function?
    specific_tokens = []

    for token in tokens:
        is_enclitic = False
        if token.lower() not in exceptions:
            for enclitic in enclitics:
                if token.endswith(enclitic):
                    if enclitic == 'n':
                        specific_tokens += [token[:-len(enclitic)]] + ['-ne']
                    elif enclitic == 'st':
                        if token.endswith('ust'):
                            specific_tokens += [token[:-len(enclitic) + 1]] + ['est']
                        else:
                            specific_tokens += [token[:-len(enclitic)]] + ['est']
                    else:
                        specific_tokens += [token[:-len(enclitic)]] + ['-' + enclitic]
                    is_enclitic = True
                    break
        if not is_enclitic:
            specific_tokens.append(token)

    return specific_tokens


def tokenize_old_norse_words(text):
    """

    :param text: a text or a sentence
    :return:
    """
    assert isinstance(text, str)

    # punctuation
    text = re.sub(r"\'", r"' ", text)
    text = re.sub("(?<=.)(?=[.!?)(\";:,«»\-])", " ", text)

    # TODO dealing with merges between verbs at the second person of the present tense and þú
    # -> -tu, -ðu, -du, -u : question

    # TODO dealing with merges between verbs and sik -> st : middle voice

    results = str.split(text)
    return results
  
def tokenize_middle_high_german_words(text):
    """Tokenizes MHG text"""

    assert isinstance(text, str)
    # As far as I know, hyphens were never used for compounds, so the tokenizer treats all hyphens as line-breaks
    text = re.sub(r'-\n',r'-', text)
    text = re.sub(r'\n', r' ', text)
    text = re.sub(r'(?<=.)(?=[\.\";\,\:\[\]\(\)!&?])',r' ', text)
    text = re.sub(r'(?<=[\.\";\,\:\[\]\(\)!&?])(?=.)',r' ', text)
    text = re.sub(r'\s+',r' ', text)
    text = str.split(text)

    return text

def tokenize_sanskrit_words(text):
    assert isinstance(text, str), "Incoming string must be type str."
     
    # no problems in sanskrit
    results = str.split(text)
    return results<|MERGE_RESOLUTION|>--- conflicted
+++ resolved
@@ -3,13 +3,9 @@
 __author__ = ['Patrick J. Burns <patrick@diyclassics.org>', 
               'Kyle P. Johnson <kyle@kyle-p-johnson.com>', 
               'Natasha Voake <natashavoake@gmail.com>',
-<<<<<<< HEAD
               'Harsh Kotta <harshkotta@gmail.com>']
-# Author info for Arabic, Old Norse?
-=======
               'Clément Besnier <clemsciences@gmail.com>']
 # Author info for Arabic?
->>>>>>> f84d35c2
 
 __license__ = 'MIT License. See LICENSE.'
 
