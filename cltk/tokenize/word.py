"""Language-specific word tokenizers. Primary purpose is to handle enclitics."""

__author__ = ['Patrick J. Burns <patrick@diyclassics.org>', 
              'Kyle P. Johnson <kyle@kyle-p-johnson.com>', 
              'Natasha Voake <natashavoake@gmail.com>',
              'Harsh Kotta <harshkotta@gmail.com>',
              'Clément Besnier <clemsciences@gmail.com>']
# Author info for Arabic?

__license__ = 'MIT License. See LICENSE.'

import re

from nltk.tokenize.punkt import PunktLanguageVars
from nltk.tokenize.punkt import PunktSentenceTokenizer, PunktParameters

import cltk.corpus.arabic.utils.pyarabic.araby as araby

class WordTokenizer:  # pylint: disable=too-few-public-methods
    """Tokenize according to rules specific to a given language."""

    def __init__(self, language):
        """Take language as argument to the class. Check availability and
        setup class variables."""
        self.language = language
        self.available_languages = ['arabic',
                                    'french',
                                    'greek',
                                    'latin',
                                    'old_norse',
<<<<<<< HEAD
                                    'middle_high_german',
                                    'sanskrit']
        assert self.language in self.available_languages, "Specific tokenizer not available for '{0}'. Only available for:'{1}'.".format(self.language,self.available_languages)  # pylint: disable=line-too-long
=======
                                    'middle_english',
                                    'middle_high_german']
        assert self.language in self.available_languages, \
            "Specific tokenizer not available for '{0}'. Only available for: '{1}'.".format(self.language,  # pylint: disable=line-too-long
            self.available_languages)  # pylint: disable=line-too-long
>>>>>>> bfac42eb
        # ^^^ Necessary? since we have an 'else' in `tokenize`


    def tokenize(self, string):
        """Tokenize incoming string."""

        if self.language == 'arabic':
            tokens = tokenize_arabic_words(string)
        elif self.language == 'french':
            tokens = tokenize_french_words(string)
        elif self.language == 'greek':
            tokens = tokenize_greek_words(string)
        elif self.language == 'latin':
            tokens = tokenize_latin_words(string)
        elif self.language == 'old_norse':
            tokens = tokenize_old_norse_words(string)
        elif self.language == 'middle_english':
            tokens = tokenize_middle_english_words(string)
        elif self.language == 'middle_high_german':
            tokens = tokenize_middle_high_german_words(string)
        elif self.language == 'sanskrit':
            tokens = tokenize_sanskrit_words(string)
        else:
            tokens = nltk_tokenize_words(string)

        return tokens


def nltk_tokenize_words(string, attached_period=False, language=None):
    """Wrap NLTK's tokenizer PunktLanguageVars(), but make final period
    its own token.

    >>> nltk_tokenize_words("Sentence 1. Sentence 2.")
    ['Sentence', '1', '.', 'Sentence', '2', '.']

    >>> #Optionally keep the NLTK's output:

    >>> nltk_tokenize_words("Sentence 1. Sentence 2.", attached_period=True)
    ['Sentence', '1.', 'Sentence', '2.']

    TODO: Run some tests to determine whether there is a large penalty for
    re-calling PunktLanguageVars() for each use of this function. If so, this
    will need to become a class, perhaps inheriting from the PunktLanguageVars
    object. Maybe integrate with WordTokenizer.
    """
    assert isinstance(string, str), "Incoming string must be type str."
    if language == 'sanskrit':
        periods = ['.', '।','॥']
    else:
        periods = ['.']
    punkt = PunktLanguageVars()
    tokens = punkt.word_tokenize(string)
    if attached_period:
        return tokens
    new_tokens = []
    for word in tokens:
        for char in periods:
            if word.endswith(char):
                new_tokens.append(word[:-1])
                new_tokens.append(char)
                break
        else:
            new_tokens.append(word)
    return new_tokens


def tokenize_arabic_words(text):

    """
        Tokenize text into words
        @param text: the input text.
        @type text: unicode.
        @return: list of words.
        @rtype: list.
    """
    specific_tokens = []
    if not text:
        return specific_tokens
    else:
        specific_tokens = araby.tokenize(text)
        return specific_tokens


def tokenize_french_words(string):
    assert isinstance(string, str), "Incoming string must be type str."

    # normalize apostrophes

    text = re.sub(r"’", r"'", string)

    # Dealing with punctuation
    text = re.sub(r"\'", r"' ", text)
    text = re.sub("(?<=.)(?=[.!?)(\";:,«»\-])", " ", text)

    results = str.split(text)
    return (results)


def tokenize_greek_words(text):
    """
    Tokenizer divides the string into a list of substrings. This is a placeholder
    function that returns the default NLTK word tokenizer until
    Greek-specific options are added.

    Example:
    >>> text = 'Θουκυδίδης Ἀθηναῖος ξυνέγραψε τὸν πόλεμον τῶν Πελοποννησίων καὶ Ἀθηναίων,'
    >>> tokenize_greek_words(text)
    ['Θουκυδίδης', 'Ἀθηναῖος', 'ξυνέγραψε', 'τὸν', 'πόλεμον', 'τῶν', 'Πελοποννησίων', 'καὶ', 'Ἀθηναίων', ',']

    :param string: This accepts the string value that needs to be tokenized
    :returns: A list of substrings extracted from the string
    """

    return nltk_tokenize_words(text) # Simplest implementation to start


def tokenize_latin_words(string):
    """
    Tokenizer divides the string into a list of substrings

    >>> from cltk.corpus.utils.formatter import remove_non_ascii
    >>> text =  'Dices ἐστιν ἐμός pulchrum esse inimicos ulcisci.'
    >>> tokenize_latin_words(text)
    ['Dices', 'ἐστιν', 'ἐμός', 'pulchrum', 'esse', 'inimicos', 'ulcisci', '.']

    :param string: This accepts the string value that needs to be tokenized
    :returns: A list of substrings extracted from the string
    """
    from cltk.tokenize.latin_exceptions import latin_exceptions

    assert isinstance(string, str), "Incoming string must be type str."

    def matchcase(word):
        # From Python Cookbook
        def replace(m):
            text = m.group()
            if text.isupper():
                return word.upper()
            elif text.islower():
                return word.lower()
            elif text[0].isupper():
                return word.capitalize()
            else:
                return word

        return replace

    replacements = [(r'\bmecum\b', 'cum me'),
                    (r'\btecum\b', 'cum te'),
                    (r'\bsecum\b', 'cum se'),
                    (r'\bnobiscum\b', 'cum nobis'),
                    (r'\bvobiscum\b', 'cum vobis'),
                    (r'\bquocum\b', 'cum quo'),
                    (r'\bquacum\b', 'cum qua'),
                    (r'\bquicum\b', 'cum qui'),
                    (r'\bquibuscum\b', 'cum quibus'),
                    (r'\bsodes\b', 'si audes'),
                    (r'\bsatin\b', 'satis ne'),
                    (r'\bscin\b', 'scis ne'),
                    (r'\bsultis\b', 'si vultis'),
                    (r'\bsimilist\b', 'similis est'),
                    (r'\bqualist\b', 'qualis est')
                    ]

    for replacement in replacements:
        string = re.sub(replacement[0], matchcase(replacement[1]), string, flags=re.IGNORECASE)

    punkt_param = PunktParameters()
    abbreviations = ['c', 'l', 'm', 'p', 'q', 't', 'ti', 'sex', 'a', 'd', 'cn', 'sp', "m'", 'ser', 'ap', 'n',
                     'v', 'k', 'mam', 'post', 'f', 'oct', 'opet', 'paul', 'pro', 'sert', 'st', 'sta', 'v', 'vol', 'vop']
    punkt_param.abbrev_types = set(abbreviations)
    sent_tokenizer = PunktSentenceTokenizer(punkt_param)

    word_tokenizer = PunktLanguageVars()
    sents = sent_tokenizer.tokenize(string)

    enclitics = ['que', 'n', 'ue', 've', 'st']
    exceptions = enclitics
    exceptions = list(set(exceptions + latin_exceptions))

    tokens = []

    for sent in sents:
        temp_tokens = word_tokenizer.word_tokenize(sent)
        # Need to check that tokens exist before handling them;
        # needed to make stream.readlines work in PlaintextCorpusReader

        if temp_tokens:
            if temp_tokens[0].endswith('ne') and len(temp_tokens[0]) > 2:
                if temp_tokens[0].lower() not in exceptions:
                    temp = [temp_tokens[0][:-2], '-ne']
                    temp_tokens = temp + temp_tokens[1:]

            if temp_tokens[-1].endswith('.'):
                final_word = temp_tokens[-1][:-1]
                del temp_tokens[-1]
                temp_tokens += [final_word, '.']

            for token in temp_tokens:
                tokens.append(token)

    # Break enclitic handling into own function?
    specific_tokens = []

    for token in tokens:
        is_enclitic = False
        if token.lower() not in exceptions:
            for enclitic in enclitics:
                if token.endswith(enclitic):
                    if enclitic == 'n':
                        specific_tokens += [token[:-len(enclitic)]] + ['-ne']
                    elif enclitic == 'st':
                        if token.endswith('ust'):
                            specific_tokens += [token[:-len(enclitic) + 1]] + ['est']
                        else:
                            specific_tokens += [token[:-len(enclitic)]] + ['est']
                    else:
                        specific_tokens += [token[:-len(enclitic)]] + ['-' + enclitic]
                    is_enclitic = True
                    break
        if not is_enclitic:
            specific_tokens.append(token)

    return specific_tokens


def tokenize_old_norse_words(text):
    """

    :param text: a text or a sentence
    :return:
    """
    assert isinstance(text, str)

    # punctuation
    text = re.sub(r"\'", r"' ", text)
    text = re.sub("(?<=.)(?=[.!?)(\";:,«»\-])", " ", text)

    # TODO dealing with merges between verbs at the second person of the present tense and þú
    # -> -tu, -ðu, -du, -u : question

    # TODO dealing with merges between verbs and sik -> st : middle voice

    results = str.split(text)
    return results

def tokenize_middle_english_words(text):
    """Tokenizes ME text:

    >>> tokenize_middle_english_words("And then,   went   I  fastyr!")
    ['And', 'then', ',', 'went', 'I', 'fastyr', '!']

    """

    assert isinstance(text, str)

    text = re.sub(r'\n', r' ', text)
    text = re.sub(r'(?<=.)(?=[\.\";\,\:\-\[\]\(\)!&?])',r' ', text)
    text = re.sub(r'(?<=[\.\";\-\,\:\[\]\(\)!&?])(?=.)',r' ', text)
    text = re.sub(r'\s+',r' ', text)
    text = str.split(text)

    return text

def tokenize_middle_high_german_words(text):
    """Tokenizes MHG text"""

    assert isinstance(text, str)
    # As far as I know, hyphens were never used for compounds, so the tokenizer treats all hyphens as line-breaks
    text = re.sub(r'-\n',r'-', text)
    text = re.sub(r'\n', r' ', text)
    text = re.sub(r'(?<=.)(?=[\.\";\,\:\[\]\(\)!&?])',r' ', text)
    text = re.sub(r'(?<=[\.\";\,\:\[\]\(\)!&?])(?=.)',r' ', text)
    text = re.sub(r'\s+',r' ', text)
    text = str.split(text)

    return text

def tokenize_sanskrit_words(text):
    assert isinstance(text, str), "Incoming string must be type str."
     
    # no problems in sanskrit
    results = str.split(text)
    return results<|MERGE_RESOLUTION|>--- conflicted
+++ resolved
@@ -28,17 +28,12 @@
                                     'greek',
                                     'latin',
                                     'old_norse',
-<<<<<<< HEAD
+                                    'middle_english',
                                     'middle_high_german',
                                     'sanskrit']
-        assert self.language in self.available_languages, "Specific tokenizer not available for '{0}'. Only available for:'{1}'.".format(self.language,self.available_languages)  # pylint: disable=line-too-long
-=======
-                                    'middle_english',
-                                    'middle_high_german']
         assert self.language in self.available_languages, \
             "Specific tokenizer not available for '{0}'. Only available for: '{1}'.".format(self.language,  # pylint: disable=line-too-long
             self.available_languages)  # pylint: disable=line-too-long
->>>>>>> bfac42eb
         # ^^^ Necessary? since we have an 'else' in `tokenize`
 
 
