--- conflicted
+++ resolved
@@ -7,7 +7,6 @@
 from nltk.tokenize.punkt import PunktLanguageVars
 from nltk.tokenize.punkt import PunktSentenceTokenizer, PunktParameters
 
-<<<<<<< HEAD
 import re
 
 from nltk.data              import load
@@ -28,7 +27,7 @@
 from nltk.tokenize.treebank import TreebankWordTokenizer
 from nltk.tokenize.util     import string_span_tokenize, regexp_span_tokenize
 from nltk.tokenize.stanford_segmenter import StanfordSegmenter
-=======
+
 from cltk.utils.cltk_logger import logger
 
 do_arabic = False
@@ -38,7 +37,7 @@
 except ImportError:
     logger.info('Arabic not supported. Install `pyarabic` library to tokenize Arabic.')
     pass
->>>>>>> f054e80c
+
 
 __author__ = ['Patrick J. Burns <patrick@diyclassics.org>', 'Kyle P. Johnson <kyle@kyle-p-johnson.com>']
 __license__ = 'MIT License. See LICENSE.'
@@ -51,16 +50,13 @@
         """Take language as argument to the class. Check availability and
         setup class variables."""
         self.language = language
-<<<<<<< HEAD
-        self.available_languages = ['latin', 'french']
-=======
+
 
         if do_arabic:
-            self.available_languages = ['arabic', 'latin']
+            self.available_languages = ['arabic', 'latin', 'french']
         else:
-            self.available_languages = ['latin']
-
->>>>>>> f054e80c
+            self.available_languages = ['latin', 'french']
+
         assert self.language in self.available_languages, \
             "Specific tokenizer not available for '{0}'. Only available for: '{1}'.".format(self.language,  # pylint: disable=line-too-long
                                                                                             self.available_languages)  # pylint: disable=line-too-long
@@ -71,15 +67,10 @@
 
         if self.language == 'latin':
             tokens = tokenize_latin_words(string)
-
-<<<<<<< HEAD
         elif self.language == 'french':
             tokens = tokenize_french_words(string)
-=======
         elif self.language == 'arabic':
             tokens = tokenize_arabic_words(string)
->>>>>>> f054e80c
-
         else:
             tokens = nltk_tokenize_words(string)
 
@@ -129,13 +120,8 @@
   
     >>> from cltk.corpus.utils.formatter import remove_non_ascii
     >>> text =  'Dices ἐστιν ἐμός pulchrum esse inimicos ulcisci.'
-<<<<<<< HEAD
-    >>> remove_non_ascii(text)
-    >>> 'Dices   pulchrum esse inimicos ulcisci.'
-=======
     >>> tokenize_latin_words(text)
     ['Dices', 'ἐστιν', 'ἐμός', 'pulchrum', 'esse', 'inimicos', 'ulcisci', '.']
->>>>>>> f054e80c
   
     :param string: This accepts the string value that needs to be tokenized
     :returns: A list of substrings extracted from the string
@@ -236,7 +222,7 @@
 
     return specific_tokens
 
-<<<<<<< HEAD
+
 def tokenize_french_words(string):
     assert isinstance(string, str), "Incoming string must be type str."
 
@@ -261,7 +247,7 @@
 
     results = str.split(text)
     return (results)
-=======
+
 def tokenize_arabic_words(text):
 
     """
@@ -276,5 +262,4 @@
         return specific_tokens
     else:
         specific_tokens = araby.tokenize(text)
-        return specific_tokens
->>>>>>> f054e80c
+        return specific_tokens