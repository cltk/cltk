"""Language-specific word tokenizers. Primary purpose is to handle enclitics."""

# Author info for Arabic, Old Norse?
__author__ = ['Patrick J. Burns <patrick@diyclassics.org>', 
              'Kyle P. Johnson <kyle@kyle-p-johnson.com>', 
              'Natasha Voake <natashavoake@gmail.com>',
<<<<<<< HEAD
              'Dhruv Apte <dhruvgirishapte@gmail.com>']
=======
              'Clément Besnier <clemsciences@gmail.com>']
# Author info for Arabic?
>>>>>>> f84d35c2

__license__ = 'MIT License. See LICENSE.'

import re
from nltk.tokenize.punkt import PunktLanguageVars
from nltk.tokenize.punkt import PunktSentenceTokenizer, PunktParameters
import cltk.corpus.arabic.utils.pyarabic.araby as araby


class WordTokenizer:  # pylint: disable=too-few-public-methods
    """Tokenize according to rules specific to a given language."""

    def __init__(self, language):
        """Take language as argument to the class. Check availability and
        setup class variables."""
        self.language = language
        self.available_languages = ['arabic', 
                                    'french',
                                    'greek',
                                    'latin',
                                    'old_norse',
                                    'old_english',
                                    'middle_high_german']
        assert self.language in self.available_languages, "Specific tokenizer not available for '{0}'. Only available for: '{1}'.".format(self.language, self.available_languages)  # pylint: disable=line-too-long


    def tokenize(self, string):
        """ 
        Tokenize incoming string. 
        """    
        if self.language == 'arabic':
            tokens = tokenize_arabic_words(string)
        elif self.language == 'french':
            tokens = tokenize_french_words(string)
        elif self.language == 'greek':
            tokens = tokenize_greek_words(string)
        elif self.language == 'latin':
            tokens = tokenize_latin_words(string)
        elif self.language == 'old_norse':
            tokens = tokenize_old_norse_words(string)
        elif self.language == 'old_english':
            tokens = tokenize_old_eng_words(string)
        elif self.language == 'middle_high_german':
            tokens = tokenize_middle_high_german_words(string)
        else:
            tokens = nltk_tokenize_words(string)

        return tokens


def nltk_tokenize_words(string, attached_period=False, language=None):
    """Wrap NLTK's tokenizer PunktLanguageVars(), but make final period
    its own token.

    >>> nltk_tokenize_words("Sentence 1. Sentence 2.")
    ['Sentence', '1', '.', 'Sentence', '2', '.']

    >>> #Optionally keep the NLTK's output:

    >>> nltk_tokenize_words("Sentence 1. Sentence 2.", attached_period=True)
    ['Sentence', '1.', 'Sentence', '2.']

    TODO: Run some tests to determine whether there is a large penalty for
    re-calling PunktLanguageVars() for each use of this function. If so, this
    will need to become a class, perhaps inheriting from the PunktLanguageVars
    object. Maybe integrate with WordTokenizer.
    """
    assert isinstance(string, str), "Incoming string must be type str."
    if language == 'sanskrit':
        periods = ['.', '।','॥']
    else:
        periods = ['.']
    punkt = PunktLanguageVars()
    tokens = punkt.word_tokenize(string)
    if attached_period:
        return tokens
    new_tokens = []
    for word in tokens:
        for char in periods:
            if word.endswith(char):
                new_tokens.append(word[:-1])
                new_tokens.append(char)
                break
        else:
            new_tokens.append(word)
    return new_tokens


def tokenize_arabic_words(text):

    """
        Tokenize text into words
        @param text: the input text.
        @type text: unicode.
        @return: list of words.
        @rtype: list.
    """
    specific_tokens = []
    if not text:
        return specific_tokens
    else:
        specific_tokens = araby.tokenize(text)
        return specific_tokens
        

def tokenize_french_words(string):
    assert isinstance(string, str), "Incoming string must be type str."

    # normalize apostrophes

    text = re.sub(r"’", r"'", string)

    # Dealing with punctuation
    text = re.sub(r"\'", r"' ", text)
    text = re.sub("(?<=.)(?=[.!?)(\";:,«»\-])", " ", text)

    results = str.split(text)
    return (results)
    
    
def tokenize_greek_words(text):
    """
    Tokenizer divides the string into a list of substrings. This is a placeholder
    function that returns the default NLTK word tokenizer until
    Greek-specific options are added.
    
    Example:
    >>> text = 'Θουκυδίδης Ἀθηναῖος ξυνέγραψε τὸν πόλεμον τῶν Πελοποννησίων καὶ Ἀθηναίων,'
    >>> tokenize_greek_words(text)
    ['Θουκυδίδης', 'Ἀθηναῖος', 'ξυνέγραψε', 'τὸν', 'πόλεμον', 'τῶν', 'Πελοποννησίων', 'καὶ', 'Ἀθηναίων', ',']
      
    :param string: This accepts the string value that needs to be tokenized
    :returns: A list of substrings extracted from the string
    """
    
    return nltk_tokenize_words(text) # Simplest implementation to start
        

def tokenize_latin_words(string):
    """
    Tokenizer divides the string into a list of substrings
  
    >>> from cltk.corpus.utils.formatter import remove_non_ascii
    >>> text =  'Dices ἐστιν ἐμός pulchrum esse inimicos ulcisci.'
    >>> tokenize_latin_words(text)
    ['Dices', 'ἐστιν', 'ἐμός', 'pulchrum', 'esse', 'inimicos', 'ulcisci', '.']
  
    :param string: This accepts the string value that needs to be tokenized
    :returns: A list of substrings extracted from the string
    """
    from cltk.tokenize.latin_exceptions import latin_exceptions

    assert isinstance(string, str), "Incoming string must be type str."

    def matchcase(word):
        # From Python Cookbook
        def replace(m):
            text = m.group()
            if text.isupper():
                return word.upper()
            elif text.islower():
                return word.lower()
            elif text[0].isupper():
                return word.capitalize()
            else:
                return word

        return replace

    replacements = [(r'mecum', 'cum me'),
                    (r'tecum', 'cum te'),
                    (r'secum', 'cum se'),
                    (r'nobiscum', 'cum nobis'),
                    (r'vobiscum', 'cum vobis'),
                    (r'quocum', 'cum quo'),
                    (r'quacum', 'cum qua'),
                    (r'quicum', 'cum qui'),
                    (r'quibuscum', 'cum quibus'),
                    (r'sodes', 'si audes'),
                    (r'satin', 'satis ne'),
                    (r'scin', 'scis ne'),
                    (r'sultis', 'si vultis'),
                    (r'similist', 'similis est'),
                    (r'qualist', 'qualis est')
                    ]

    for replacement in replacements:
        string = re.sub(replacement[0], matchcase(replacement[1]), string, flags=re.IGNORECASE)

    punkt_param = PunktParameters()
    abbreviations = ['c', 'l', 'm', 'p', 'q', 't', 'ti', 'sex', 'a', 'd', 'cn', 'sp', "m'", 'ser', 'ap', 'n',
                     'v', 'k', 'mam', 'post', 'f', 'oct', 'opet', 'paul', 'pro', 'sert', 'st', 'sta', 'v', 'vol', 'vop']
    punkt_param.abbrev_types = set(abbreviations)
    sent_tokenizer = PunktSentenceTokenizer(punkt_param)

    word_tokenizer = PunktLanguageVars()
    sents = sent_tokenizer.tokenize(string)

    enclitics = ['que', 'n', 'ue', 've', 'st']
    exceptions = enclitics
    exceptions = list(set(exceptions + latin_exceptions))

    tokens = []

    for sent in sents:
        temp_tokens = word_tokenizer.word_tokenize(sent)
        # Need to check that tokens exist before handling them;
        # needed to make stream.readlines work in PlaintextCorpusReader
        
        if temp_tokens:
            if temp_tokens[0].endswith('ne'):
                if temp_tokens[0].lower() not in exceptions:
                    temp = [temp_tokens[0][:-2], '-ne']
                    temp_tokens = temp + temp_tokens[1:]

            if temp_tokens[-1].endswith('.'):
                final_word = temp_tokens[-1][:-1]
                del temp_tokens[-1]
                temp_tokens += [final_word, '.']

            for token in temp_tokens:
                tokens.append(token)

    # Break enclitic handling into own function?
    specific_tokens = []

    for token in tokens:
        is_enclitic = False
        if token.lower() not in exceptions:
            for enclitic in enclitics:
                if token.endswith(enclitic):
                    if enclitic == 'n':
                        specific_tokens += [token[:-len(enclitic)]] + ['-ne']
                    elif enclitic == 'st':
                        if token.endswith('ust'):
                            specific_tokens += [token[:-len(enclitic) + 1]] + ['est']
                        else:
                            specific_tokens += [token[:-len(enclitic)]] + ['est']
                    else:
                        specific_tokens += [token[:-len(enclitic)]] + ['-' + enclitic]
                    is_enclitic = True
                    break
        if not is_enclitic:
            specific_tokens.append(token)

    return specific_tokens


def tokenize_old_norse_words(text):
    """

    :param text: a text or a sentence
    :return:
    """
    assert isinstance(text, str)

    # punctuation
    text = re.sub(r"\'", r"' ", text)
    text = re.sub("(?<=.)(?=[.!?)(\";:,«»\-])", " ", text)

    # TODO dealing with merges between verbs at the second person of the present tense and þú
    # -> -tu, -ðu, -du, -u : question

    # TODO dealing with merges between verbs and sik -> st : middle voice

    results = str.split(text)
    return results
  
  
def tokenize_old_eng_words(text):
    assert isinstance(string, str), "Incoming string must be type str."
    """
    A tokenizer for Old English
    Example:
    >>> text='Hƿæt! ƿē Gār-Dena in ġeār-dagum,'
    >>> tokenize_old_eng_words(text)
    ['Hƿæt', '!', 'ƿē', 'Gār', '-', 'Dena', 'in', 'ġeār', '-', 'dagum', ',']
    """
    
      # normalising apostrophes and punctuation

    text = re.sub(r"’", r"'", string)
    text = re.sub(r"\'", r"' ", text)
    text = re.sub("(?<=.)(?=[.!?)(\";:,«»\-])", " ", text)

    results = str.split(text)
    return (results)    


def tokenize_middle_high_german_words(text):
    """
    Tokenizes MHG text
    """

    assert isinstance(text, str)
    # As far as I know, hyphens were never used for compounds, so the tokenizer treats all hyphens as line-breaks
    text = re.sub(r'-\n',r'-', text)
    text = re.sub(r'\n', r' ', text)
    text = re.sub(r'(?<=.)(?=[\.\";\,\:\[\]\(\)!&?])',r' ', text)
    text = re.sub(r'(?<=[\.\";\,\:\[\]\(\)!&?])(?=.)',r' ', text)
    text = re.sub(r'\s+',r' ', text)
    text = str.split(text)

    return text<|MERGE_RESOLUTION|>--- conflicted
+++ resolved
@@ -4,12 +4,9 @@
 __author__ = ['Patrick J. Burns <patrick@diyclassics.org>', 
               'Kyle P. Johnson <kyle@kyle-p-johnson.com>', 
               'Natasha Voake <natashavoake@gmail.com>',
-<<<<<<< HEAD
               'Dhruv Apte <dhruvgirishapte@gmail.com>']
-=======
               'Clément Besnier <clemsciences@gmail.com>']
 # Author info for Arabic?
->>>>>>> f84d35c2
 
 __license__ = 'MIT License. See LICENSE.'
 
