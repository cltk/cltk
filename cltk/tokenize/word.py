--- conflicted
+++ resolved
@@ -6,7 +6,7 @@
 from nltk.tokenize.punkt import PunktLanguageVars
 from nltk.tokenize.punkt import PunktSentenceTokenizer, PunktParameters
 
-<<<<<<< HEAD
+
 do_arabic = False
 try:
     import pyarabic.araby as araby
@@ -14,9 +14,6 @@
 except ImportError:
     print('Arabic not supported. Install `pyarabic` library to tokenize Arabic.')
     pass
-=======
-import pyarabic.araby as araby
->>>>>>> 91877175
 
 __author__ = ['Patrick J. Burns <patrick@diyclassics.org>', 'Kyle P. Johnson <kyle@kyle-p-johnson.com>']
 __license__ = 'MIT License. See LICENSE.'
@@ -29,14 +26,12 @@
         """Take language as argument to the class. Check availability and
         setup class variables."""
         self.language = language
-<<<<<<< HEAD
+
         if do_arabic:
             self.available_languages = ['arabic', 'latin']
         else:
             self.available_languages = ['latin']
-=======
-        self.available_languages = ['arabic', 'latin']
->>>>>>> 91877175
+
         assert self.language in self.available_languages, \
             "Specific tokenizer not available for '{0}'. Only available for: '{1}'.".format(self.language,  # pylint: disable=line-too-long
                                                                                             self.available_languages)  # pylint: disable=line-too-long
@@ -46,12 +41,10 @@
         """Tokenize incoming string."""
         if self.language == 'latin':
             tokens = tokenize_latin_words(string)
-<<<<<<< HEAD
+
         elif self.language == 'arabic':
-=======
-        if self.language == 'arabic':
->>>>>>> 91877175
             tokens = tokenize_arabic_words(string)
+
         else:
             tokens = nltk_tokenize_words(string)
 
