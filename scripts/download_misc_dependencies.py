--- conflicted
+++ resolved
@@ -86,16 +86,8 @@
     download_cltk_models(iso_code="lat")
     download_cltk_models(iso_code="grc")
     download_cltk_models(iso_code="fro")
-<<<<<<< HEAD
     download_cltk_models(iso_code="san")
     download_cltk_models(iso_code="ang")
     download_cltk_models(iso_code="non")
     download_cltk_models(iso_code="gml")
-    download_cltk_models(iso_code="gmh")
-=======
-
-    # download_nlpl_model(iso_code="arb")
-    # download_nlpl_model(iso_code="chu")
-    download_nlpl_model(iso_code="grc")
-    # download_nlpl_model(iso_code="lat")
->>>>>>> 634d270f
+    download_cltk_models(iso_code="gmh")