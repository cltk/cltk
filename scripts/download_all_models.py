--- conflicted
+++ resolved
@@ -15,23 +15,12 @@
 from cltk.core.exceptions import CLTKException, CorpusImportError
 from cltk.data.fetch import LANGUAGE_CORPORA as AVAILABLE_CLTK_LANGS
 from cltk.data.fetch import FetchCorpus
-<<<<<<< HEAD
-from cltk.dependency.stanza_dep import (
-    MAP_LANGS_CLTK_STANZA as AVAIL_STANZA_LANGS,
-)  # pylint: disable=syntax-error
-from cltk.dependency.stanza_dep import StanzaWrapper
-from cltk.dependency.spacy_dep import (
-    MAP_LANGS_CLTK_SPACY as AVAIL_SPACY_LANGS
-)
-from cltk.dependency.spacy_dep import SpacyWrapper
-=======
 from cltk.dependency.spacy_wrapper import MAP_LANGS_CLTK_SPACY as AVAIL_SPACY_LANGS
 from cltk.dependency.spacy_wrapper import SpacyWrapper
 from cltk.dependency.stanza_wrapper import (
     MAP_LANGS_CLTK_STANZA as AVAIL_STANZA_LANGS,
 )  # pylint: disable=syntax-error
 from cltk.dependency.stanza_wrapper import StanzaWrapper
->>>>>>> f145ce5e
 from cltk.embeddings.embeddings import MAP_LANGS_CLTK_FASTTEXT as AVAIL_FASSTEXT_LANGS
 from cltk.embeddings.embeddings import MAP_NLPL_LANG_TO_URL as AVAIL_NLPL_LANGS
 from cltk.embeddings.embeddings import FastTextEmbeddings, Word2VecEmbeddings
@@ -128,17 +117,10 @@
 
 def download_spacy_models(iso_code: str) -> None:
     """Download language models, from the ``spaCy`` project,
-<<<<<<< HEAD
-        that are supported by the CLTK or in scope. More here:
-        `<https://stanfordnlp.github.io/stanza/models.html>_.
-
-        """
-=======
     that are supported by the CLTK or in scope. More here:
     `<https://stanfordnlp.github.io/stanza/models.html>_.
 
     """
->>>>>>> f145ce5e
     print(f"Going to download spaCy model for '{iso_code}'.")
     if iso_code not in AVAIL_SPACY_LANGS:
         raise CLTKException(f"Language '{iso_code}' not available for spaCy.")
